--- conflicted
+++ resolved
@@ -21,15 +21,9 @@
   Test with a lot of data
 </h1>
 <p>
-<<<<<<< HEAD
-  <label for="count">Number of items</label>
-  <input id="count" value="1000">
-  <input id="draw" type="button" value="draw">
-=======
     <label for="count">Number of items</label>
     <input id="count" value="10000">
     <input id="draw" type="button" value="draw">
->>>>>>> 5e6718b1
 </p>
 <div id="visualization"></div>
 
