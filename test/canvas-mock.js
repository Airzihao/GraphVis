/**
 * Set up mock 2D context, for usage in unit tests.
 *
 * Adapted from: https://github.com/Cristy94/canvas-mock
 */
var jsdom = require('jsdom');
var jsdom_global = require('jsdom-global');

var canvasMock;  // Use one canvas instance for all calls to createElement('canvas');


function replaceCanvasContext (el) {
  el.getContext = function() {
    return {
      fillRect: function() {},
      clearRect: function(){},
      getImageData: function(x, y, w, h) {
        return  {
          data: new Array(w*h*4)
        };
      },
      putImageData: function() {},
      createImageData: function(){ return []},
      setTransform: function(){},
      drawImage: function(){},
      save: function(){},
      text: function(){},
      fillText: function(){},
      restore: function(){},
      beginPath: function(){},
      moveTo: function(){},
      lineTo: function(){},
      closePath: function(){},
      stroke: function(){},
      translate: function(){},
      scale: function(){},
      rotate: function(){},
      circle: function(){},
      arc: function(){},
      fill: function(){},

      //
      // Following added for vis.js unit tests
      //

      measureText: function(text) {
        return {
          width: 12*text.length,
          height: 14
        };
      }
    };
  }
}


/**
 * Overrides document.createElement(), in order to supply a custom canvas element.
 *
 * In the canvas element, getContext() is overridden in order to supply a simple 
 * mock object for the 2D context. For all other elements, the call functions unchanged.
 *
 * The override is only done if there is no 2D context already present.
 * This allows for normal running in a browser, and for node.js the usage of 'canvas'.
 *
<<<<<<< HEAD
 * @param {object} window - current global window object. This can possible come from module 'jsdom',
=======
 * @param {object} the current global window object. This can possibly come from module 'jsdom',
>>>>>>> bd668c5a
 *                 when running under node.js.
 * @private
 */
function overrideCreateElement(window) {
  var d = window.document;
  var f = window.document.createElement;

  // Check if 2D context already present. That happens either when running in a browser,
  // or this is node.js with 'canvas' installed. 
  var ctx = d.createElement('canvas').getContext('2d');
  if (ctx !== null && ctx !== undefined) {
    //console.log('2D context is present, no need to override');
    return;
  }

  window.document.createElement = function(param) {
    if (param === 'canvas') {
      if (canvasMock === undefined) {
        canvasMock = f.call(d, 'canvas');
        replaceCanvasContext(canvasMock);
      }
      return canvasMock;
    } else {
      return f.call(d, param);
    }
  };
}


/**
 * Initialize the mock, jsdom and jsdom_global for unit test usage.
 *
 * Suppresses a warning from `jsdom` on usage of `getContext()`. A mock definition is added for 
 * it, so the message is not relevant.
 *
 * @param {string} [html='']  html definitions which should be added to the jsdom definition
 * @returns {function}  function to call in after(), to clean up for `jsdom_global`
 */
function mockify(html = '') {
  // Start of message that we want to suppress.
  let msg = 'Error: Not implemented: HTMLCanvasElement.prototype.getContext'
    + ' (without installing the canvas npm package)';

  // Override default virtual console of jsdom 
  const virtualConsole = new jsdom.VirtualConsole();

  // Set up a simple 'mock' console output. Only 'error' needs to be overridden
  let myConsole = {
    error: (msg) => {
      if (msg.indexOf(msg) === 0) {
        //console.error('all is well');
      } else {
        // All other messages pass through
        console.error(msg);
      }
    }
  };

  // Using the global catch instead of specific event handler, because I couldn't get them to work
	virtualConsole.sendTo(myConsole);

  let cleanupFunction = jsdom_global(
    html,
    { skipWindowCheck: true, virtualConsole: virtualConsole}
  );

  overrideCreateElement(window);   // The actual initialization of canvas-mock

  return cleanupFunction;
}


module.exports = mockify;<|MERGE_RESOLUTION|>--- conflicted
+++ resolved
@@ -63,11 +63,7 @@
  * The override is only done if there is no 2D context already present.
  * This allows for normal running in a browser, and for node.js the usage of 'canvas'.
  *
-<<<<<<< HEAD
- * @param {object} window - current global window object. This can possible come from module 'jsdom',
-=======
- * @param {object} the current global window object. This can possibly come from module 'jsdom',
->>>>>>> bd668c5a
+ * @param {object} window - current global window object. This can possibly come from module 'jsdom',
  *                 when running under node.js.
  * @private
  */
@@ -100,7 +96,7 @@
 /**
  * Initialize the mock, jsdom and jsdom_global for unit test usage.
  *
- * Suppresses a warning from `jsdom` on usage of `getContext()`. A mock definition is added for 
+ * Suppresses a warning from `jsdom` on usage of `getContext()`. A mock definition is added for
  * it, so the message is not relevant.
  *
  * @param {string} [html='']  html definitions which should be added to the jsdom definition
@@ -111,7 +107,7 @@
   let msg = 'Error: Not implemented: HTMLCanvasElement.prototype.getContext'
     + ' (without installing the canvas npm package)';
 
-  // Override default virtual console of jsdom 
+  // Override default virtual console of jsdom
   const virtualConsole = new jsdom.VirtualConsole();
 
   // Set up a simple 'mock' console output. Only 'error' needs to be overridden
