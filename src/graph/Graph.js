/**
 * @constructor Graph
 * Create a graph visualization, displaying nodes and edges.
 *
 * @param {Element} container   The DOM element in which the Graph will
 *                                  be created. Normally a div element.
 * @param {Object} data         An object containing parameters
 *                              {Array} nodes
 *                              {Array} edges
 * @param {Object} options      Options
 */
function Graph (container, data, options) {

  this._initializeMixinLoaders();

  // create variables and set default values
  this.containerElement = container;
  this.width = '100%';
  this.height = '100%';

  // render and calculation settings
  this.renderRefreshRate = 60;                         // hz (fps)
  this.renderTimestep = 1000 / this.renderRefreshRate; // ms -- saves calculation later on
  this.renderTime = 0.5 * this.renderTimestep;         // measured time it takes to render a frame
  this.maxPhysicsTicksPerRender = 3;                   // max amount of physics ticks per render step.
  this.physicsDiscreteStepsize = 0.65;                 // discrete stepsize of the simulation

  this.stabilize = true;  // stabilize before displaying the graph
  this.selectable = true;
  this.initializing = true;

  // these functions are triggered when the dataset is edited
  this.triggerFunctions = {add:null,edit:null,connect:null,delete:null};

  // set constant values
  this.constants = {
    nodes: {
      radiusMin: 5,
      radiusMax: 20,
      radius: 5,
      shape: 'ellipse',
      image: undefined,
      widthMin: 16, // px
      widthMax: 64, // px
      fixed: false,
      fontColor: 'black',
      fontSize: 14, // px
      fontFace: 'verdana',
      level: -1,
      color: {
          border: '#2B7CE9',
          background: '#97C2FC',
        highlight: {
          border: '#2B7CE9',
          background: '#D2E5FF'
        }
      },
      borderColor: '#2B7CE9',
      backgroundColor: '#97C2FC',
      highlightColor: '#D2E5FF',
      group: undefined
    },
    edges: {
      widthMin: 1,
      widthMax: 15,
      width: 1,
      style: 'line',
      color: {
        color:'#848484',
        highlight:'#848484'
      },
      fontColor: '#343434',
      fontSize: 14, // px
      fontFace: 'arial',
      fontFill: 'white',
      dash: {
        length: 10,
        gap: 5,
        altLength: undefined
      }
    },
    configurePhysics:false,
    physics: {
      barnesHut: {
        enabled: true,
        theta: 1 / 0.6, // inverted to save time during calculation
        gravitationalConstant: -2000,
        centralGravity: 0.3,
        springLength: 95,
        springConstant: 0.04,
        damping: 0.09
      },
      repulsion: {
        centralGravity: 0.1,
        springLength: 200,
        springConstant: 0.05,
        nodeDistance: 100,
        damping: 0.09
      },
      hierarchicalRepulsion: {
        enabled: false,
        centralGravity: 0.0,
        springLength: 100,
        springConstant: 0.01,
        nodeDistance: 60,
        damping: 0.09
      },
      damping: null,
      centralGravity: null,
      springLength: null,
      springConstant: null
    },
    clustering: {                   // Per Node in Cluster = PNiC
      enabled: false,               // (Boolean)             | global on/off switch for clustering.
      initialMaxNodes: 100,         // (# nodes)             | if the initial amount of nodes is larger than this, we cluster until the total number is less than this threshold.
      clusterThreshold:500,         // (# nodes)             | during calculate forces, we check if the total number of nodes is larger than this. If it is, cluster until reduced to reduceToNodes
      reduceToNodes:300,            // (# nodes)             | during calculate forces, we check if the total number of nodes is larger than clusterThreshold. If it is, cluster until reduced to this
      chainThreshold: 0.4,          // (% of all drawn nodes)| maximum percentage of allowed chainnodes (long strings of connected nodes) within all nodes. (lower means less chains).
      clusterEdgeThreshold: 20,     // (px)                  | edge length threshold. if smaller, this node is clustered.
      sectorThreshold: 100,         // (# nodes in cluster)  | cluster size threshold. If larger, expanding in own sector.
      screenSizeThreshold: 0.2,     // (% of canvas)         | relative size threshold. If the width or height of a clusternode takes up this much of the screen, decluster node.
      fontSizeMultiplier: 4.0,      // (px PNiC)             | how much the cluster font size grows per node in cluster (in px).
      maxFontSize: 1000,
      forceAmplification: 0.1,      // (multiplier PNiC)     | factor of increase fo the repulsion force of a cluster (per node in cluster).
      distanceAmplification: 0.1,   // (multiplier PNiC)     | factor how much the repulsion distance of a cluster increases (per node in cluster).
      edgeGrowth: 20,               // (px PNiC)             | amount of clusterSize connected to the edge is multiplied with this and added to edgeLength.
      nodeScaling: {width:  1,      // (px PNiC)             | growth of the width  per node in cluster.
                    height: 1,      // (px PNiC)             | growth of the height per node in cluster.
                    radius: 1},     // (px PNiC)             | growth of the radius per node in cluster.
      maxNodeSizeIncrements: 600,   // (# increments)        | max growth of the width  per node in cluster.
      activeAreaBoxSize: 80,       // (px)                  | box area around the curser where clusters are popped open.
      clusterLevelDifference: 2
    },
    navigation: {
      enabled: false
    },
    keyboard: {
      enabled: false,
      speed: {x: 10, y: 10, zoom: 0.02}
    },
    dataManipulation: {
      enabled: false,
      initiallyVisible: false
    },
    hierarchicalLayout: {
      enabled:false,
      levelSeparation: 150,
      nodeSpacing: 100,
      direction: "UD"   // UD, DU, LR, RL
    },
    freezeForStabilization: false,
    smoothCurves: true,
    maxVelocity:  10,
    minVelocity:  0.1,   // px/s
    stabilizationIterations: 1000,  // maximum number of iteration to stabilize
<<<<<<< HEAD
    labels:{
      add:"Add Node",
      edit:"Edit",
      link:"Add Link",
      delete:"Delete selected",
      editNode:"Edit Node",
      back:"Back",
      addDescription:"Click in an empty space to place a new node.",
      linkDescription:"Click on a node and drag the edge to another node to connect them.",
      addError:"The function for add does not support two arguments (data,callback).",
      linkError:"The function for connect does not support two arguments (data,callback).",
      editError:"The function for edit does not support two arguments (data, callback).",
      editBoundError:"No edit function has been bound to this button.",
      deleteError:"The function for delete does not support two arguments (data, callback).",
      deleteClusterError:"Clusters cannot be deleted."
=======
    tooltip: {
      delay: 300,
      fontColor: 'black',
      fontSize: 14, // px
      fontFace: 'verdana',
      color: {
        border: '#666',
        background: '#FFFFC6'
      }
>>>>>>> fc8a5b31
    }
  };
  this.editMode = this.constants.dataManipulation.initiallyVisible;

  // Node variables
  var graph = this;
  this.groups = new Groups(); // object with groups
  this.images = new Images(); // object with images
  this.images.setOnloadCallback(function () {
    graph._redraw();
  });

  // keyboard navigation variables
  this.xIncrement = 0;
  this.yIncrement = 0;
  this.zoomIncrement = 0;

  // loading all the mixins:
  // load the force calculation functions, grouped under the physics system.
  this._loadPhysicsSystem();
  // create a frame and canvas
  this._create();
  // load the sector system.    (mandatory, fully integrated with Graph)
  this._loadSectorSystem();
  // load the cluster system.   (mandatory, even when not using the cluster system, there are function calls to it)
  this._loadClusterSystem();
  // load the selection system. (mandatory, required by Graph)
  this._loadSelectionSystem();
  // load the selection system. (mandatory, required by Graph)
  this._loadHierarchySystem();

  // apply options
  this.setOptions(options);

  // other vars
  this.freezeSimulation = false;// freeze the simulation
  this.cachedFunctions = {};

  // containers for nodes and edges
  this.calculationNodes = {};
  this.calculationNodeIndices = [];
  this.nodeIndices = [];        // array with all the indices of the nodes. Used to speed up forces calculation
  this.nodes = {};              // object with Node objects
  this.edges = {};              // object with Edge objects

  // position and scale variables and objects
  this.canvasTopLeft     = {"x": 0,"y": 0};   // coordinates of the top left of the canvas.     they will be set during _redraw.
  this.canvasBottomRight = {"x": 0,"y": 0};   // coordinates of the bottom right of the canvas. they will be set during _redraw
  this.pointerPosition = {"x": 0,"y": 0};   // coordinates of the bottom right of the canvas. they will be set during _redraw
  this.areaCenter = {};               // object with x and y elements used for determining the center of the zoom action
  this.scale = 1;                     // defining the global scale variable in the constructor
  this.previousScale = this.scale;    // this is used to check if the zoom operation is zooming in or out

  // datasets or dataviews
  this.nodesData = null;      // A DataSet or DataView
  this.edgesData = null;      // A DataSet or DataView

  // create event listeners used to subscribe on the DataSets of the nodes and edges
  this.nodesListeners = {
    'add': function (event, params) {
      graph._addNodes(params.items);
      graph.start();
    },
    'update': function (event, params) {
      graph._updateNodes(params.items);
      graph.start();
    },
    'remove': function (event, params) {
      graph._removeNodes(params.items);
      graph.start();
    }
  };
  this.edgesListeners = {
    'add': function (event, params) {
      graph._addEdges(params.items);
      graph.start();
    },
    'update': function (event, params) {
      graph._updateEdges(params.items);
      graph.start();
    },
    'remove': function (event, params) {
      graph._removeEdges(params.items);
      graph.start();
    }
  };

  // properties for the animation
  this.moving = true;
  this.timer = undefined; // Scheduling function. Is definded in this.start();

  // load data (the disable start variable will be the same as the enabled clustering)
  this.setData(data,this.constants.clustering.enabled || this.constants.hierarchicalLayout.enabled);

  // hierarchical layout
  this.initializing = false;
  if (this.constants.hierarchicalLayout.enabled == true) {
    this._setupHierarchicalLayout();
  }
  else {
    // zoom so all data will fit on the screen, if clustering is enabled, we do not want start to be called here.
    if (this.stabilize == false) {
      this.zoomExtent(true,this.constants.clustering.enabled);
    }
  }

  // if clustering is disabled, the simulation will have started in the setData function
  if (this.constants.clustering.enabled) {
    this.startWithClustering();
  }
}

// Extend Graph with an Emitter mixin
Emitter(Graph.prototype);

/**
 * Get the script path where the vis.js library is located
 *
 * @returns {string | null} path   Path or null when not found. Path does not
 *                                 end with a slash.
 * @private
 */
Graph.prototype._getScriptPath = function() {
  var scripts = document.getElementsByTagName( 'script' );

  // find script named vis.js or vis.min.js
  for (var i = 0; i < scripts.length; i++) {
    var src = scripts[i].src;
    var match = src && /\/?vis(.min)?\.js$/.exec(src);
    if (match) {
      // return path without the script name
      return src.substring(0, src.length - match[0].length);
    }
  }

  return null;
};


/**
 * Find the center position of the graph
 * @private
 */
Graph.prototype._getRange = function() {
  var minY = 1e9, maxY = -1e9, minX = 1e9, maxX = -1e9, node;
  for (var nodeId in this.nodes) {
    if (this.nodes.hasOwnProperty(nodeId)) {
      node = this.nodes[nodeId];
      if (minX > (node.x)) {minX = node.x;}
      if (maxX < (node.x)) {maxX = node.x;}
      if (minY > (node.y)) {minY = node.y;}
      if (maxY < (node.y)) {maxY = node.y;}
    }
  }
  if (minX == 1e9 && maxX == -1e9 && minY == 1e9 && maxY == -1e9) {
    minY = 0, maxY = 0, minX = 0, maxX = 0;
  }
  return {minX: minX, maxX: maxX, minY: minY, maxY: maxY};
};


/**
 * @param {object} range = {minX: minX, maxX: maxX, minY: minY, maxY: maxY};
 * @returns {{x: number, y: number}}
 * @private
 */
Graph.prototype._findCenter = function(range) {
  return {x: (0.5 * (range.maxX + range.minX)),
          y: (0.5 * (range.maxY + range.minY))};
};


/**
 * center the graph
 *
 * @param {object} range = {minX: minX, maxX: maxX, minY: minY, maxY: maxY};
 */
Graph.prototype._centerGraph = function(range) {
  var center = this._findCenter(range);

  center.x *= this.scale;
  center.y *= this.scale;
  center.x -= 0.5 * this.frame.canvas.clientWidth;
  center.y -= 0.5 * this.frame.canvas.clientHeight;

  this._setTranslation(-center.x,-center.y); // set at 0,0
};


/**
 * This function zooms out to fit all data on screen based on amount of nodes
 *
 * @param {Boolean} [initialZoom]  | zoom based on fitted formula or range, true = fitted, default = false;
 */
Graph.prototype.zoomExtent = function(initialZoom, disableStart) {
  if (initialZoom === undefined) {
    initialZoom = false;
  }
  if (disableStart === undefined) {
    disableStart = false;
  }

  var range = this._getRange();
  var zoomLevel;

  if (initialZoom == true) {
    var numberOfNodes = this.nodeIndices.length;
    if (this.constants.smoothCurves == true) {
      if (this.constants.clustering.enabled == true &&
        numberOfNodes >= this.constants.clustering.initialMaxNodes) {
        zoomLevel = 49.07548 / (numberOfNodes + 142.05338) + 9.1444e-04; // this is obtained from fitting a dataset from 5 points with scale levels that looked good.
      }
      else {
        zoomLevel = 12.662 / (numberOfNodes + 7.4147) + 0.0964822; // this is obtained from fitting a dataset from 5 points with scale levels that looked good.
      }
    }
    else {
      if (this.constants.clustering.enabled == true &&
          numberOfNodes >= this.constants.clustering.initialMaxNodes) {
        zoomLevel = 77.5271985 / (numberOfNodes + 187.266146) + 4.76710517e-05; // this is obtained from fitting a dataset from 5 points with scale levels that looked good.
      }
      else {
        zoomLevel = 30.5062972 / (numberOfNodes + 19.93597763) + 0.08413486; // this is obtained from fitting a dataset from 5 points with scale levels that looked good.
      }
    }

    // correct for larger canvasses.
    var factor = Math.min(this.frame.canvas.clientWidth / 600, this.frame.canvas.clientHeight / 600);
    zoomLevel *= factor;
  }
  else {
    var xDistance = (Math.abs(range.minX) + Math.abs(range.maxX)) * 1.1;
    var yDistance = (Math.abs(range.minY) + Math.abs(range.maxY)) * 1.1;

    var xZoomLevel = this.frame.canvas.clientWidth / xDistance;
    var yZoomLevel = this.frame.canvas.clientHeight / yDistance;

    zoomLevel = (xZoomLevel <= yZoomLevel) ? xZoomLevel : yZoomLevel;
  }

  if (zoomLevel > 1.0) {
    zoomLevel = 1.0;
  }


  this._setScale(zoomLevel);
  this._centerGraph(range);
  if (disableStart == false) {
    this.moving = true;
    this.start();
  }
};


/**
 * Update the this.nodeIndices with the most recent node index list
 * @private
 */
Graph.prototype._updateNodeIndexList = function() {
  this._clearNodeIndexList();
  for (var idx in this.nodes) {
    if (this.nodes.hasOwnProperty(idx)) {
      this.nodeIndices.push(idx);
    }
  }
};


/**
 * Set nodes and edges, and optionally options as well.
 *
 * @param {Object} data              Object containing parameters:
 *                                   {Array | DataSet | DataView} [nodes] Array with nodes
 *                                   {Array | DataSet | DataView} [edges] Array with edges
 *                                   {String} [dot] String containing data in DOT format
 *                                   {Options} [options] Object with options
 * @param {Boolean} [disableStart]   | optional: disable the calling of the start function.
 */
Graph.prototype.setData = function(data, disableStart) {
  if (disableStart === undefined) {
    disableStart = false;
  }

  if (data && data.dot && (data.nodes || data.edges)) {
    throw new SyntaxError('Data must contain either parameter "dot" or ' +
        ' parameter pair "nodes" and "edges", but not both.');
  }

  // set options
  this.setOptions(data && data.options);

  // set all data
  if (data && data.dot) {
    // parse DOT file
    if(data && data.dot) {
      var dotData = vis.util.DOTToGraph(data.dot);
      this.setData(dotData);
      return;
    }
  }
  else {
    this._setNodes(data && data.nodes);
    this._setEdges(data && data.edges);
  }

  this._putDataInSector();

  if (!disableStart) {
    // find a stable position or start animating to a stable position
    if (this.stabilize) {
      this._stabilize();
    }
    this.start();
  }
};

/**
 * Set options
 * @param {Object} options
 */
Graph.prototype.setOptions = function (options) {
  if (options) {
    var prop;
    // retrieve parameter values
    if (options.width !== undefined)           {this.width = options.width;}
    if (options.height !== undefined)          {this.height = options.height;}
    if (options.stabilize !== undefined)       {this.stabilize = options.stabilize;}
    if (options.selectable !== undefined)      {this.selectable = options.selectable;}
    if (options.smoothCurves !== undefined)    {this.constants.smoothCurves = options.smoothCurves;}
    if (options.freezeForStabilization !== undefined)    {this.constants.freezeForStabilization = options.freezeForStabilization;}
    if (options.configurePhysics !== undefined){this.constants.configurePhysics = options.configurePhysics;}
    if (options.stabilizationIterations !== undefined)   {this.constants.stabilizationIterations = options.stabilizationIterations;}



    if (options.labels !== undefined)  {
      for (prop in options.labels) {
        if (options.labels.hasOwnProperty(prop)) {
          this.constants.labels[prop] = options.labels[prop];
        }
      }
    }

    if (options.onAdd) {
        this.triggerFunctions.add = options.onAdd;
      }

    if (options.onEdit) {
      this.triggerFunctions.edit = options.onEdit;
    }

    if (options.onConnect) {
      this.triggerFunctions.connect = options.onConnect;
    }

    if (options.onDelete) {
      this.triggerFunctions.delete = options.onDelete;
    }

    if (options.physics) {
      if (options.physics.barnesHut) {
        this.constants.physics.barnesHut.enabled = true;
        for (prop in options.physics.barnesHut) {
          if (options.physics.barnesHut.hasOwnProperty(prop)) {
            this.constants.physics.barnesHut[prop] = options.physics.barnesHut[prop];
          }
        }
      }

      if (options.physics.repulsion) {
        this.constants.physics.barnesHut.enabled = false;
        for (prop in options.physics.repulsion) {
          if (options.physics.repulsion.hasOwnProperty(prop)) {
            this.constants.physics.repulsion[prop] = options.physics.repulsion[prop];
          }
        }
      }
    }

    if (options.hierarchicalLayout) {
      this.constants.hierarchicalLayout.enabled = true;
      for (prop in options.hierarchicalLayout) {
        if (options.hierarchicalLayout.hasOwnProperty(prop)) {
          this.constants.hierarchicalLayout[prop] = options.hierarchicalLayout[prop];
        }
      }
    }
    else if (options.hierarchicalLayout !== undefined)  {
      this.constants.hierarchicalLayout.enabled = false;
    }

    if (options.clustering) {
      this.constants.clustering.enabled = true;
      for (prop in options.clustering) {
        if (options.clustering.hasOwnProperty(prop)) {
          this.constants.clustering[prop] = options.clustering[prop];
        }
      }
    }
    else if (options.clustering !== undefined)  {
      this.constants.clustering.enabled = false;
    }

    if (options.navigation) {
      this.constants.navigation.enabled = true;
      for (prop in options.navigation) {
        if (options.navigation.hasOwnProperty(prop)) {
          this.constants.navigation[prop] = options.navigation[prop];
        }
      }
    }
    else if (options.navigation !== undefined) {
      this.constants.navigation.enabled = false;
    }

    if (options.keyboard) {
      this.constants.keyboard.enabled = true;
      for (prop in options.keyboard) {
        if (options.keyboard.hasOwnProperty(prop)) {
          this.constants.keyboard[prop] = options.keyboard[prop];
        }
      }
    }
    else if (options.keyboard !== undefined)  {
      this.constants.keyboard.enabled = false;
    }

    if (options.dataManipulation) {
      this.constants.dataManipulation.enabled = true;
      for (prop in options.dataManipulation) {
        if (options.dataManipulation.hasOwnProperty(prop)) {
          this.constants.dataManipulation[prop] = options.dataManipulation[prop];
        }
      }
    }
    else if (options.dataManipulation !== undefined)  {
      this.constants.dataManipulation.enabled = false;
    }

    // TODO: work out these options and document them
    if (options.edges) {
      for (prop in options.edges) {
        if (options.edges.hasOwnProperty(prop)) {
          if (typeof options.edges[prop] != "object") {
            this.constants.edges[prop] = options.edges[prop];
          }
        }
      }

      if (options.edges.color !== undefined) {
        if (util.isString(options.edges.color)) {
          this.constants.edges.color.color = options.edges.color;
          this.constants.edges.color.highlight = options.edges.color;
        }
        else {
          if (options.edges.color.color !== undefined)     {this.constants.edges.color.color = options.edges.color.color;}
          if (options.edges.color.highlight !== undefined) {this.constants.edges.color.highlight = options.edges.color.highlight;}
        }
      }

      if (!options.edges.fontColor) {
        if (options.edges.color !== undefined) {
          if (util.isString(options.edges.color))           {this.constants.edges.fontColor = options.edges.color;}
          else if (options.edges.color.color !== undefined) {this.constants.edges.fontColor = options.edges.color.color;}
        }
      }

      // Added to support dashed lines
      // David Jordan
      // 2012-08-08
      if (options.edges.dash) {
        if (options.edges.dash.length !== undefined) {
          this.constants.edges.dash.length = options.edges.dash.length;
        }
        if (options.edges.dash.gap !== undefined) {
          this.constants.edges.dash.gap = options.edges.dash.gap;
        }
        if (options.edges.dash.altLength !== undefined) {
          this.constants.edges.dash.altLength = options.edges.dash.altLength;
        }
      }
    }

    if (options.nodes) {
      for (prop in options.nodes) {
        if (options.nodes.hasOwnProperty(prop)) {
          this.constants.nodes[prop] = options.nodes[prop];
        }
      }

      if (options.nodes.color) {
        this.constants.nodes.color = util.parseColor(options.nodes.color);
      }

      /*
       if (options.nodes.widthMin) this.constants.nodes.radiusMin = options.nodes.widthMin;
       if (options.nodes.widthMax) this.constants.nodes.radiusMax = options.nodes.widthMax;
       */
    }
    if (options.groups) {
      for (var groupname in options.groups) {
        if (options.groups.hasOwnProperty(groupname)) {
          var group = options.groups[groupname];
          this.groups.add(groupname, group);
        }
      }
    }

    if (options.tooltip) {
      for (prop in options.tooltip) {
        if (options.tooltip.hasOwnProperty(prop)) {
          this.constants.tooltip[prop] = options.tooltip[prop];
        }
      }
      if (options.tooltip.color) {
        this.constants.tooltip.color = util.parseColor(options.tooltip.color);
      }
    }
  }


  // (Re)loading the mixins that can be enabled or disabled in the options.
  // load the force calculation functions, grouped under the physics system.
  this._loadPhysicsSystem();
  // load the navigation system.
  this._loadNavigationControls();
  // load the data manipulation system
  this._loadManipulationSystem();
  // configure the smooth curves
  this._configureSmoothCurves();


  // bind keys. If disabled, this will not do anything;
  this._createKeyBinds();

  this.setSize(this.width, this.height);
  this._setTranslation(this.frame.clientWidth / 2, this.frame.clientHeight / 2);
  this._setScale(1);
  this._redraw();
};

/**
 * Create the main frame for the Graph.
 * This function is executed once when a Graph object is created. The frame
 * contains a canvas, and this canvas contains all objects like the axis and
 * nodes.
 * @private
 */
Graph.prototype._create = function () {
  // remove all elements from the container element.
  while (this.containerElement.hasChildNodes()) {
    this.containerElement.removeChild(this.containerElement.firstChild);
  }

  this.frame = document.createElement('div');
  this.frame.className = 'graph-frame';
  this.frame.style.position = 'relative';
  this.frame.style.overflow = 'hidden';
  this.frame.style.zIndex = "1";

  // create the graph canvas (HTML canvas element)
  this.frame.canvas = document.createElement( 'canvas' );
  this.frame.canvas.style.position = 'relative';
  this.frame.appendChild(this.frame.canvas);
  if (!this.frame.canvas.getContext) {
    var noCanvas = document.createElement( 'DIV' );
    noCanvas.style.color = 'red';
    noCanvas.style.fontWeight =  'bold' ;
    noCanvas.style.padding =  '10px';
    noCanvas.innerHTML =  'Error: your browser does not support HTML canvas';
    this.frame.canvas.appendChild(noCanvas);
  }

  var me = this;
  this.drag = {};
  this.pinch = {};
  this.hammer = Hammer(this.frame.canvas, {
    prevent_default: true
  });
  this.hammer.on('tap',       me._onTap.bind(me) );
  this.hammer.on('doubletap', me._onDoubleTap.bind(me) );
  this.hammer.on('hold',      me._onHold.bind(me) );
  this.hammer.on('pinch',     me._onPinch.bind(me) );
  this.hammer.on('touch',     me._onTouch.bind(me) );
  this.hammer.on('dragstart', me._onDragStart.bind(me) );
  this.hammer.on('drag',      me._onDrag.bind(me) );
  this.hammer.on('dragend',   me._onDragEnd.bind(me) );
  this.hammer.on('release',   me._onRelease.bind(me) );
  this.hammer.on('mousewheel',me._onMouseWheel.bind(me) );
  this.hammer.on('DOMMouseScroll',me._onMouseWheel.bind(me) ); // for FF
  this.hammer.on('mousemove', me._onMouseMoveTitle.bind(me) );

  // add the frame to the container element
  this.containerElement.appendChild(this.frame);

};


/**
 * Binding the keys for keyboard navigation. These functions are defined in the NavigationMixin
 * @private
 */
Graph.prototype._createKeyBinds = function() {
  var me = this;
  this.mousetrap = mousetrap;

  this.mousetrap.reset();

  if (this.constants.keyboard.enabled == true) {
    this.mousetrap.bind("up",   this._moveUp.bind(me)   , "keydown");
    this.mousetrap.bind("up",   this._yStopMoving.bind(me), "keyup");
    this.mousetrap.bind("down", this._moveDown.bind(me) , "keydown");
    this.mousetrap.bind("down", this._yStopMoving.bind(me), "keyup");
    this.mousetrap.bind("left", this._moveLeft.bind(me) , "keydown");
    this.mousetrap.bind("left", this._xStopMoving.bind(me), "keyup");
    this.mousetrap.bind("right",this._moveRight.bind(me), "keydown");
    this.mousetrap.bind("right",this._xStopMoving.bind(me), "keyup");
    this.mousetrap.bind("=",    this._zoomIn.bind(me),    "keydown");
    this.mousetrap.bind("=",    this._stopZoom.bind(me),    "keyup");
    this.mousetrap.bind("-",    this._zoomOut.bind(me),   "keydown");
    this.mousetrap.bind("-",    this._stopZoom.bind(me),    "keyup");
    this.mousetrap.bind("[",    this._zoomIn.bind(me),    "keydown");
    this.mousetrap.bind("[",    this._stopZoom.bind(me),    "keyup");
    this.mousetrap.bind("]",    this._zoomOut.bind(me),   "keydown");
    this.mousetrap.bind("]",    this._stopZoom.bind(me),    "keyup");
    this.mousetrap.bind("pageup",this._zoomIn.bind(me),   "keydown");
    this.mousetrap.bind("pageup",this._stopZoom.bind(me),   "keyup");
    this.mousetrap.bind("pagedown",this._zoomOut.bind(me),"keydown");
    this.mousetrap.bind("pagedown",this._stopZoom.bind(me), "keyup");
  }

  if (this.constants.dataManipulation.enabled == true) {
    this.mousetrap.bind("escape",this._createManipulatorBar.bind(me));
    this.mousetrap.bind("del",this._deleteSelected.bind(me));
  }
};

/**
 * Get the pointer location from a touch location
 * @param {{pageX: Number, pageY: Number}} touch
 * @return {{x: Number, y: Number}} pointer
 * @private
 */
Graph.prototype._getPointer = function (touch) {
  return {
    x: touch.pageX - vis.util.getAbsoluteLeft(this.frame.canvas),
    y: touch.pageY - vis.util.getAbsoluteTop(this.frame.canvas)
  };
};

/**
 * On start of a touch gesture, store the pointer
 * @param event
 * @private
 */
Graph.prototype._onTouch = function (event) {
  this.drag.pointer = this._getPointer(event.gesture.center);
  this.drag.pinched = false;
  this.pinch.scale = this._getScale();

  this._handleTouch(this.drag.pointer);
};

/**
 * handle drag start event
 * @private
 */
Graph.prototype._onDragStart = function () {
  this._handleDragStart();
};


/**
 * This function is called by _onDragStart.
 * It is separated out because we can then overload it for the datamanipulation system.
 *
 * @private
 */
Graph.prototype._handleDragStart = function() {
  var drag = this.drag;
  var node = this._getNodeAt(drag.pointer);
  // note: drag.pointer is set in _onTouch to get the initial touch location

  drag.dragging = true;
  drag.selection = [];
  drag.translation = this._getTranslation();
  drag.nodeId = null;

  if (node != null) {
    drag.nodeId = node.id;
    // select the clicked node if not yet selected
    if (!node.isSelected()) {
      this._selectObject(node,false);
    }

    // create an array with the selected nodes and their original location and status
    for (var objectId in this.selectionObj.nodes) {
      if (this.selectionObj.nodes.hasOwnProperty(objectId)) {
        var object = this.selectionObj.nodes[objectId];
        var s = {
          id: object.id,
          node: object,

          // store original x, y, xFixed and yFixed, make the node temporarily Fixed
          x: object.x,
          y: object.y,
          xFixed: object.xFixed,
          yFixed: object.yFixed
        };

        object.xFixed = true;
        object.yFixed = true;

        drag.selection.push(s);
      }
    }
  }
};


/**
 * handle drag event
 * @private
 */
Graph.prototype._onDrag = function (event) {
  this._handleOnDrag(event)
};


/**
 * This function is called by _onDrag.
 * It is separated out because we can then overload it for the datamanipulation system.
 *
 * @private
 */
Graph.prototype._handleOnDrag = function(event) {
  if (this.drag.pinched) {
    return;
  }

  var pointer = this._getPointer(event.gesture.center);

  var me = this,
    drag = this.drag,
    selection = drag.selection;
  if (selection && selection.length) {
    // calculate delta's and new location
    var deltaX = pointer.x - drag.pointer.x,
      deltaY = pointer.y - drag.pointer.y;

    // update position of all selected nodes
    selection.forEach(function (s) {
      var node = s.node;

      if (!s.xFixed) {
        node.x = me._canvasToX(me._xToCanvas(s.x) + deltaX);
      }

      if (!s.yFixed) {
        node.y = me._canvasToY(me._yToCanvas(s.y) + deltaY);
      }
    });

    // start _animationStep if not yet running
    if (!this.moving) {
      this.moving = true;
      this.start();
    }
  }
  else {
    // move the graph
    var diffX = pointer.x - this.drag.pointer.x;
    var diffY = pointer.y - this.drag.pointer.y;

    this._setTranslation(
      this.drag.translation.x + diffX,
      this.drag.translation.y + diffY);
    this._redraw();
    this.moved = true;
  }
};

/**
 * handle drag start event
 * @private
 */
Graph.prototype._onDragEnd = function () {
  this.drag.dragging = false;
  var selection = this.drag.selection;
  if (selection) {
    selection.forEach(function (s) {
      // restore original xFixed and yFixed
      s.node.xFixed = s.xFixed;
      s.node.yFixed = s.yFixed;
    });
  }
};

/**
 * handle tap/click event: select/unselect a node
 * @private
 */
Graph.prototype._onTap = function (event) {
  var pointer = this._getPointer(event.gesture.center);
  this.pointerPosition = pointer;
  this._handleTap(pointer);

};


/**
 * handle doubletap event
 * @private
 */
Graph.prototype._onDoubleTap = function (event) {
  var pointer = this._getPointer(event.gesture.center);
  this._handleDoubleTap(pointer);
};


/**
 * handle long tap event: multi select nodes
 * @private
 */
Graph.prototype._onHold = function (event) {
  var pointer = this._getPointer(event.gesture.center);
  this.pointerPosition = pointer;
  this._handleOnHold(pointer);
};

/**
 * handle the release of the screen
 *
 * @private
 */
Graph.prototype._onRelease = function (event) {
  var pointer = this._getPointer(event.gesture.center);
  this._handleOnRelease(pointer);
};

/**
 * Handle pinch event
 * @param event
 * @private
 */
Graph.prototype._onPinch = function (event) {
  var pointer = this._getPointer(event.gesture.center);

  this.drag.pinched = true;
  if (!('scale' in this.pinch)) {
    this.pinch.scale = 1;
  }

  // TODO: enabled moving while pinching?
  var scale = this.pinch.scale * event.gesture.scale;
  this._zoom(scale, pointer)
};

/**
 * Zoom the graph in or out
 * @param {Number} scale a number around 1, and between 0.01 and 10
 * @param {{x: Number, y: Number}} pointer    Position on screen
 * @return {Number} appliedScale    scale is limited within the boundaries
 * @private
 */
Graph.prototype._zoom = function(scale, pointer) {
  var scaleOld = this._getScale();
  if (scale < 0.00001) {
    scale = 0.00001;
  }
  if (scale > 10) {
    scale = 10;
  }
// + this.frame.canvas.clientHeight / 2
  var translation = this._getTranslation();

  var scaleFrac = scale / scaleOld;
  var tx = (1 - scaleFrac) * pointer.x + translation.x * scaleFrac;
  var ty = (1 - scaleFrac) * pointer.y + translation.y * scaleFrac;

  this.areaCenter = {"x" : this._canvasToX(pointer.x),
                     "y" : this._canvasToY(pointer.y)};

  this._setScale(scale);
  this._setTranslation(tx, ty);
  this.updateClustersDefault();
  this._redraw();


  return scale;
};


/**
 * Event handler for mouse wheel event, used to zoom the timeline
 * See http://adomas.org/javascript-mouse-wheel/
 *     https://github.com/EightMedia/hammer.js/issues/256
 * @param {MouseEvent}  event
 * @private
 */
Graph.prototype._onMouseWheel = function(event) {
  // retrieve delta
  var delta = 0;
  if (event.wheelDelta) { /* IE/Opera. */
    delta = event.wheelDelta/120;
  } else if (event.detail) { /* Mozilla case. */
    // In Mozilla, sign of delta is different than in IE.
    // Also, delta is multiple of 3.
    delta = -event.detail/3;
  }

  // If delta is nonzero, handle it.
  // Basically, delta is now positive if wheel was scrolled up,
  // and negative, if wheel was scrolled down.
  if (delta) {

    // calculate the new scale
    var scale = this._getScale();
    var zoom = delta / 10;
    if (delta < 0) {
      zoom = zoom / (1 - zoom);
    }
    scale *= (1 + zoom);

    // calculate the pointer location
    var gesture = util.fakeGesture(this, event);
    var pointer = this._getPointer(gesture.center);

    // apply the new scale
    this._zoom(scale, pointer);
  }

  // Prevent default actions caused by mouse wheel.
  event.preventDefault();
};


/**
 * Mouse move handler for checking whether the title moves over a node with a title.
 * @param  {Event} event
 * @private
 */
Graph.prototype._onMouseMoveTitle = function (event) {
  var gesture = util.fakeGesture(this, event);
  var pointer = this._getPointer(gesture.center);

  // check if the previously selected node is still selected
  if (this.popupNode) {
    this._checkHidePopup(pointer);
  }

  // start a timeout that will check if the mouse is positioned above
  // an element
  var me = this;
  var checkShow = function() {
    me._checkShowPopup(pointer);
  };
  if (this.popupTimer) {
    clearInterval(this.popupTimer); // stop any running calculationTimer
  }
  if (!this.drag.dragging) {
    this.popupTimer = setTimeout(checkShow, this.constants.tooltip.delay);
  }
};

/**
 * Check if there is an element on the given position in the graph
 * (a node or edge). If so, and if this element has a title,
 * show a popup window with its title.
 *
 * @param {{x:Number, y:Number}} pointer
 * @private
 */
Graph.prototype._checkShowPopup = function (pointer) {
  var obj = {
    left:   this._canvasToX(pointer.x),
    top:    this._canvasToY(pointer.y),
    right:  this._canvasToX(pointer.x),
    bottom: this._canvasToY(pointer.y)
  };

  var id;
  var lastPopupNode = this.popupNode;

  if (this.popupNode == undefined) {
    // search the nodes for overlap, select the top one in case of multiple nodes
    var nodes = this.nodes;
    for (id in nodes) {
      if (nodes.hasOwnProperty(id)) {
        var node = nodes[id];
        if (node.getTitle() !== undefined && node.isOverlappingWith(obj)) {
          this.popupNode = node;
          break;
        }
      }
    }
  }

  if (this.popupNode === undefined) {
    // search the edges for overlap
    var edges = this.edges;
    for (id in edges) {
      if (edges.hasOwnProperty(id)) {
        var edge = edges[id];
        if (edge.connected && (edge.getTitle() !== undefined) &&
            edge.isOverlappingWith(obj)) {
          this.popupNode = edge;
          break;
        }
      }
    }
  }

  if (this.popupNode) {
    // show popup message window
    if (this.popupNode != lastPopupNode) {
      var me = this;
      if (!me.popup) {
        me.popup = new Popup(me.frame, me.constants.tooltip);
      }

      // adjust a small offset such that the mouse cursor is located in the
      // bottom left location of the popup, and you can easily move over the
      // popup area
      me.popup.setPosition(pointer.x - 3, pointer.y - 3);
      me.popup.setText(me.popupNode.getTitle());
      me.popup.show();
    }
  }
  else {
    if (this.popup) {
      this.popup.hide();
    }
  }
};


/**
 * Check if the popup must be hided, which is the case when the mouse is no
 * longer hovering on the object
 * @param {{x:Number, y:Number}} pointer
 * @private
 */
Graph.prototype._checkHidePopup = function (pointer) {
  if (!this.popupNode || !this._getNodeAt(pointer) ) {
    this.popupNode = undefined;
    if (this.popup) {
      this.popup.hide();
    }
  }
};


/**
 * Set a new size for the graph
 * @param {string} width   Width in pixels or percentage (for example '800px'
 *                         or '50%')
 * @param {string} height  Height in pixels or percentage  (for example '400px'
 *                         or '30%')
 */
Graph.prototype.setSize = function(width, height) {
  this.frame.style.width = width;
  this.frame.style.height = height;

  this.frame.canvas.style.width = '100%';
  this.frame.canvas.style.height = '100%';

  this.frame.canvas.width = this.frame.canvas.clientWidth;
  this.frame.canvas.height = this.frame.canvas.clientHeight;

  if (this.manipulationDiv !== undefined) {
    this.manipulationDiv.style.width = this.frame.canvas.clientWidth + "px";
  }
  if (this.navigationDivs !== undefined) {
    if (this.navigationDivs['wrapper'] !== undefined) {
      this.navigationDivs['wrapper'].style.width = this.frame.canvas.clientWidth + "px";
      this.navigationDivs['wrapper'].style.height = this.frame.canvas.clientHeight + "px";
    }
  }

  this.emit('resize', {width:this.frame.canvas.width,height:this.frame.canvas.height});
};

/**
 * Set a data set with nodes for the graph
 * @param {Array | DataSet | DataView} nodes         The data containing the nodes.
 * @private
 */
Graph.prototype._setNodes = function(nodes) {
  var oldNodesData = this.nodesData;

  if (nodes instanceof DataSet || nodes instanceof DataView) {
    this.nodesData = nodes;
  }
  else if (nodes instanceof Array) {
    this.nodesData = new DataSet();
    this.nodesData.add(nodes);
  }
  else if (!nodes) {
    this.nodesData = new DataSet();
  }
  else {
    throw new TypeError('Array or DataSet expected');
  }

  if (oldNodesData) {
    // unsubscribe from old dataset
    util.forEach(this.nodesListeners, function (callback, event) {
      oldNodesData.off(event, callback);
    });
  }

  // remove drawn nodes
  this.nodes = {};

  if (this.nodesData) {
    // subscribe to new dataset
    var me = this;
    util.forEach(this.nodesListeners, function (callback, event) {
      me.nodesData.on(event, callback);
    });

    // draw all new nodes
    var ids = this.nodesData.getIds();
    this._addNodes(ids);
  }
  this._updateSelection();
};

/**
 * Add nodes
 * @param {Number[] | String[]} ids
 * @private
 */
Graph.prototype._addNodes = function(ids) {
  var id;
  for (var i = 0, len = ids.length; i < len; i++) {
    id = ids[i];
    var data = this.nodesData.get(id);
    var node = new Node(data, this.images, this.groups, this.constants);
    this.nodes[id] = node; // note: this may replace an existing node

    if ((node.xFixed == false || node.yFixed == false) && (node.x === null || node.y === null)) {
      var radius = 10 * 0.1*ids.length;
      var angle = 2 * Math.PI * Math.random();
      if (node.xFixed == false) {node.x = radius * Math.cos(angle);}
      if (node.yFixed == false) {node.y = radius * Math.sin(angle);}
    }
    this.moving = true;
  }
  this._updateNodeIndexList();
  if (this.constants.hierarchicalLayout.enabled == true && this.initializing == false) {
    this._resetLevels();
    this._setupHierarchicalLayout();
  }
  this._updateCalculationNodes();
  this._reconnectEdges();
  this._updateValueRange(this.nodes);
  this.updateLabels();
};

/**
 * Update existing nodes, or create them when not yet existing
 * @param {Number[] | String[]} ids
 * @private
 */
Graph.prototype._updateNodes = function(ids) {
  var nodes = this.nodes,
      nodesData = this.nodesData;
  for (var i = 0, len = ids.length; i < len; i++) {
    var id = ids[i];
    var node = nodes[id];
    var data = nodesData.get(id);
    if (node) {
      // update node
      node.setProperties(data, this.constants);
    }
    else {
      // create node
      node = new Node(properties, this.images, this.groups, this.constants);
      nodes[id] = node;

      if (!node.isFixed()) {
        this.moving = true;
      }
    }
  }
  this._updateNodeIndexList();
  this._reconnectEdges();
  this._updateValueRange(nodes);
};

/**
 * Remove existing nodes. If nodes do not exist, the method will just ignore it.
 * @param {Number[] | String[]} ids
 * @private
 */
Graph.prototype._removeNodes = function(ids) {
  var nodes = this.nodes;
  for (var i = 0, len = ids.length; i < len; i++) {
    var id = ids[i];
    delete nodes[id];
  }
  this._updateNodeIndexList();
  if (this.constants.hierarchicalLayout.enabled == true && this.initializing == false) {
    this._resetLevels();
    this._setupHierarchicalLayout();
  }
  this._updateCalculationNodes();
  this._reconnectEdges();
  this._updateSelection();
  this._updateValueRange(nodes);
};

/**
 * Load edges by reading the data table
 * @param {Array | DataSet | DataView} edges    The data containing the edges.
 * @private
 * @private
 */
Graph.prototype._setEdges = function(edges) {
  var oldEdgesData = this.edgesData;

  if (edges instanceof DataSet || edges instanceof DataView) {
    this.edgesData = edges;
  }
  else if (edges instanceof Array) {
    this.edgesData = new DataSet();
    this.edgesData.add(edges);
  }
  else if (!edges) {
    this.edgesData = new DataSet();
  }
  else {
    throw new TypeError('Array or DataSet expected');
  }

  if (oldEdgesData) {
    // unsubscribe from old dataset
    util.forEach(this.edgesListeners, function (callback, event) {
      oldEdgesData.off(event, callback);
    });
  }

  // remove drawn edges
  this.edges = {};

  if (this.edgesData) {
    // subscribe to new dataset
    var me = this;
    util.forEach(this.edgesListeners, function (callback, event) {
      me.edgesData.on(event, callback);
    });

    // draw all new nodes
    var ids = this.edgesData.getIds();
    this._addEdges(ids);
  }

  this._reconnectEdges();
};

/**
 * Add edges
 * @param {Number[] | String[]} ids
 * @private
 */
Graph.prototype._addEdges = function (ids) {
  var edges = this.edges,
      edgesData = this.edgesData;

  for (var i = 0, len = ids.length; i < len; i++) {
    var id = ids[i];

    var oldEdge = edges[id];
    if (oldEdge) {
      oldEdge.disconnect();
    }

    var data = edgesData.get(id, {"showInternalIds" : true});
    edges[id] = new Edge(data, this, this.constants);
  }

  this.moving = true;
  this._updateValueRange(edges);
  this._createBezierNodes();
  if (this.constants.hierarchicalLayout.enabled == true && this.initializing == false) {
    this._resetLevels();
    this._setupHierarchicalLayout();
  }
  this._updateCalculationNodes();
};

/**
 * Update existing edges, or create them when not yet existing
 * @param {Number[] | String[]} ids
 * @private
 */
Graph.prototype._updateEdges = function (ids) {
  var edges = this.edges,
      edgesData = this.edgesData;
  for (var i = 0, len = ids.length; i < len; i++) {
    var id = ids[i];

    var data = edgesData.get(id);
    var edge = edges[id];
    if (edge) {
      // update edge
      edge.disconnect();
      edge.setProperties(data, this.constants);
      edge.connect();
    }
    else {
      // create edge
      edge = new Edge(data, this, this.constants);
      this.edges[id] = edge;
    }
  }

  this._createBezierNodes();
  if (this.constants.hierarchicalLayout.enabled == true && this.initializing == false) {
    this._resetLevels();
    this._setupHierarchicalLayout();
  }
  this.moving = true;
  this._updateValueRange(edges);
};

/**
 * Remove existing edges. Non existing ids will be ignored
 * @param {Number[] | String[]} ids
 * @private
 */
Graph.prototype._removeEdges = function (ids) {
  var edges = this.edges;
  for (var i = 0, len = ids.length; i < len; i++) {
    var id = ids[i];
    var edge = edges[id];
    if (edge) {
      if (edge.via != null) {
        delete this.sectors['support']['nodes'][edge.via.id];
      }
      edge.disconnect();
      delete edges[id];
    }
  }

  this.moving = true;
  this._updateValueRange(edges);
  if (this.constants.hierarchicalLayout.enabled == true && this.initializing == false) {
    this._resetLevels();
    this._setupHierarchicalLayout();
  }
  this._updateCalculationNodes();
};

/**
 * Reconnect all edges
 * @private
 */
Graph.prototype._reconnectEdges = function() {
  var id,
      nodes = this.nodes,
      edges = this.edges;
  for (id in nodes) {
    if (nodes.hasOwnProperty(id)) {
      nodes[id].edges = [];
    }
  }

  for (id in edges) {
    if (edges.hasOwnProperty(id)) {
      var edge = edges[id];
      edge.from = null;
      edge.to = null;
      edge.connect();
    }
  }
};

/**
 * Update the values of all object in the given array according to the current
 * value range of the objects in the array.
 * @param {Object} obj    An object containing a set of Edges or Nodes
 *                        The objects must have a method getValue() and
 *                        setValueRange(min, max).
 * @private
 */
Graph.prototype._updateValueRange = function(obj) {
  var id;

  // determine the range of the objects
  var valueMin = undefined;
  var valueMax = undefined;
  for (id in obj) {
    if (obj.hasOwnProperty(id)) {
      var value = obj[id].getValue();
      if (value !== undefined) {
        valueMin = (valueMin === undefined) ? value : Math.min(value, valueMin);
        valueMax = (valueMax === undefined) ? value : Math.max(value, valueMax);
      }
    }
  }

  // adjust the range of all objects
  if (valueMin !== undefined && valueMax !== undefined) {
    for (id in obj) {
      if (obj.hasOwnProperty(id)) {
        obj[id].setValueRange(valueMin, valueMax);
      }
    }
  }
};

/**
 * Redraw the graph with the current data
 * chart will be resized too.
 */
Graph.prototype.redraw = function() {
  this.setSize(this.width, this.height);

  this._redraw();
};

/**
 * Redraw the graph with the current data
 * @private
 */
Graph.prototype._redraw = function() {
  var ctx = this.frame.canvas.getContext('2d');
  // clear the canvas
  var w = this.frame.canvas.width;
  var h = this.frame.canvas.height;
  ctx.clearRect(0, 0, w, h);

  // set scaling and translation
  ctx.save();
  ctx.translate(this.translation.x, this.translation.y);
  ctx.scale(this.scale, this.scale);

  this.canvasTopLeft = {
    "x": this._canvasToX(0),
    "y": this._canvasToY(0)
  };
  this.canvasBottomRight = {
    "x": this._canvasToX(this.frame.canvas.clientWidth),
    "y": this._canvasToY(this.frame.canvas.clientHeight)
  };

  this._doInAllSectors("_drawAllSectorNodes",ctx);
  this._doInAllSectors("_drawEdges",ctx);
  this._doInAllSectors("_drawNodes",ctx,false);

//  this._doInSupportSector("_drawNodes",ctx,true);
//  this._drawTree(ctx,"#F00F0F");

  // restore original scaling and translation
  ctx.restore();
};

/**
 * Set the translation of the graph
 * @param {Number} offsetX    Horizontal offset
 * @param {Number} offsetY    Vertical offset
 * @private
 */
Graph.prototype._setTranslation = function(offsetX, offsetY) {
  if (this.translation === undefined) {
    this.translation = {
      x: 0,
      y: 0
    };
  }

  if (offsetX !== undefined) {
    this.translation.x = offsetX;
  }
  if (offsetY !== undefined) {
    this.translation.y = offsetY;
  }
};

/**
 * Get the translation of the graph
 * @return {Object} translation    An object with parameters x and y, both a number
 * @private
 */
Graph.prototype._getTranslation = function() {
  return {
    x: this.translation.x,
    y: this.translation.y
  };
};

/**
 * Scale the graph
 * @param {Number} scale   Scaling factor 1.0 is unscaled
 * @private
 */
Graph.prototype._setScale = function(scale) {
  this.scale = scale;
};

/**
 * Get the current scale of  the graph
 * @return {Number} scale   Scaling factor 1.0 is unscaled
 * @private
 */
Graph.prototype._getScale = function() {
  return this.scale;
};

/**
 * Convert a horizontal point on the HTML canvas to the x-value of the model
 * @param {number} x
 * @returns {number}
 * @private
 */
Graph.prototype._canvasToX = function(x) {
  return (x - this.translation.x) / this.scale;
};

/**
 * Convert an x-value in the model to a horizontal point on the HTML canvas
 * @param {number} x
 * @returns {number}
 * @private
 */
Graph.prototype._xToCanvas = function(x) {
  return x * this.scale + this.translation.x;
};

/**
 * Convert a vertical point on the HTML canvas to the y-value of the model
 * @param {number} y
 * @returns {number}
 * @private
 */
Graph.prototype._canvasToY = function(y) {
  return (y - this.translation.y) / this.scale;
};

/**
 * Convert an y-value in the model to a vertical point on the HTML canvas
 * @param {number} y
 * @returns {number}
 * @private
 */
Graph.prototype._yToCanvas = function(y) {
  return y * this.scale + this.translation.y ;
};

/**
 * Redraw all nodes
 * The 2d context of a HTML canvas can be retrieved by canvas.getContext('2d');
 * @param {CanvasRenderingContext2D}   ctx
 * @param {Boolean} [alwaysShow]
 * @private
 */
Graph.prototype._drawNodes = function(ctx,alwaysShow) {
  if (alwaysShow === undefined) {
    alwaysShow = false;
  }

  // first draw the unselected nodes
  var nodes = this.nodes;
  var selected = [];

  for (var id in nodes) {
    if (nodes.hasOwnProperty(id)) {
      nodes[id].setScaleAndPos(this.scale,this.canvasTopLeft,this.canvasBottomRight);
      if (nodes[id].isSelected()) {
        selected.push(id);
      }
      else {
        if (nodes[id].inArea() || alwaysShow) {
          nodes[id].draw(ctx);
        }
      }
    }
  }

  // draw the selected nodes on top
  for (var s = 0, sMax = selected.length; s < sMax; s++) {
    if (nodes[selected[s]].inArea() || alwaysShow) {
      nodes[selected[s]].draw(ctx);
    }
  }
};

/**
 * Redraw all edges
 * The 2d context of a HTML canvas can be retrieved by canvas.getContext('2d');
 * @param {CanvasRenderingContext2D}   ctx
 * @private
 */
Graph.prototype._drawEdges = function(ctx) {
  var edges = this.edges;
  for (var id in edges) {
    if (edges.hasOwnProperty(id)) {
      var edge = edges[id];
      edge.setScale(this.scale);
      if (edge.connected) {
        edges[id].draw(ctx);
      }
    }
  }
};

/**
 * Find a stable position for all nodes
 * @private
 */
Graph.prototype._stabilize = function() {
  if (this.constants.freezeForStabilization == true) {
    this._freezeDefinedNodes();
  }

  // find stable position
  var count = 0;
  while (this.moving && count < this.constants.stabilizationIterations) {
    this._physicsTick();
    count++;
  }
  this.zoomExtent(false,true);
  if (this.constants.freezeForStabilization == true) {
    this._restoreFrozenNodes();
  }
  this.emit("stabilized",{iterations:count});
};


Graph.prototype._freezeDefinedNodes = function() {
  var nodes = this.nodes;
  for (var id in nodes) {
    if (nodes.hasOwnProperty(id)) {
      if (nodes[id].x != null && nodes[id].y != null) {
        nodes[id].fixedData.x = nodes[id].xFixed;
        nodes[id].fixedData.y = nodes[id].yFixed;
        nodes[id].xFixed = true;
        nodes[id].yFixed = true;
      }
    }
  }
};

Graph.prototype._restoreFrozenNodes = function() {
  var nodes = this.nodes;
  for (var id in nodes) {
    if (nodes.hasOwnProperty(id)) {
      if (nodes[id].fixedData.x != null) {
        nodes[id].xFixed = nodes[id].fixedData.x;
        nodes[id].yFixed = nodes[id].fixedData.y;
      }
    }
  }
};


/**
 * Check if any of the nodes is still moving
 * @param {number} vmin   the minimum velocity considered as 'moving'
 * @return {boolean}      true if moving, false if non of the nodes is moving
 * @private
 */
Graph.prototype._isMoving = function(vmin) {
  var nodes = this.nodes;
  for (var id in nodes) {
    if (nodes.hasOwnProperty(id) && nodes[id].isMoving(vmin)) {
      return true;
    }
  }
  return false;
};


/**
 * /**
 * Perform one discrete step for all nodes
 *
 * @private
 */
Graph.prototype._discreteStepNodes = function() {
  var interval = this.physicsDiscreteStepsize;
  var nodes = this.nodes;
  var nodeId;
  var nodesPresent = false;

  if (this.constants.maxVelocity > 0) {
    for (nodeId in nodes) {
      if (nodes.hasOwnProperty(nodeId)) {
        nodes[nodeId].discreteStepLimited(interval, this.constants.maxVelocity);
        nodesPresent = true;
      }
    }
  }
  else {
    for (nodeId in nodes) {
      if (nodes.hasOwnProperty(nodeId)) {
        nodes[nodeId].discreteStep(interval);
        nodesPresent = true;
      }
    }
  }

  if (nodesPresent == true) {
    var vminCorrected = this.constants.minVelocity / Math.max(this.scale,0.05);
    if (vminCorrected > 0.5*this.constants.maxVelocity) {
      this.moving = true;
    }
    else {
      this.moving = this._isMoving(vminCorrected);
    }
  }
};


Graph.prototype._physicsTick = function() {
  if (!this.freezeSimulation) {
    if (this.moving) {
      this._doInAllActiveSectors("_initializeForceCalculation");
      this._doInAllActiveSectors("_discreteStepNodes");
      if (this.constants.smoothCurves) {
        this._doInSupportSector("_discreteStepNodes");
      }
      this._findCenter(this._getRange())
    }
  }
};


/**
 * This function runs one step of the animation. It calls an x amount of physics ticks and one render tick.
 * It reschedules itself at the beginning of the function
 *
 * @private
 */
Graph.prototype._animationStep = function() {
  // reset the timer so a new scheduled animation step can be set
  this.timer = undefined;
  // handle the keyboad movement
  this._handleNavigation();

  // this schedules a new animation step
  this.start();

  // start the physics simulation
  var calculationTime = Date.now();
  var maxSteps = 1;
  this._physicsTick();
  var timeRequired = Date.now() - calculationTime;
  while (timeRequired < (this.renderTimestep - this.renderTime) && maxSteps < this.maxPhysicsTicksPerRender) {
    this._physicsTick();
    timeRequired = Date.now() - calculationTime;
    maxSteps++;

  }

  // start the rendering process
  var renderTime = Date.now();
  this._redraw();
  this.renderTime = Date.now() - renderTime;
};

if (typeof window !== 'undefined') {
  window.requestAnimationFrame = window.requestAnimationFrame || window.mozRequestAnimationFrame ||
                                 window.webkitRequestAnimationFrame || window.msRequestAnimationFrame;
}

/**
 * Schedule a animation step with the refreshrate interval.
 */
Graph.prototype.start = function() {
  if (this.moving || this.xIncrement != 0 || this.yIncrement != 0 || this.zoomIncrement != 0) {
    if (!this.timer) {
      var ua = navigator.userAgent.toLowerCase();
      if (ua.indexOf('safari') != -1) {
        if (ua.indexOf('chrome') <= -1) {
          // safari
          this.timer = window.setTimeout(this._animationStep.bind(this), this.renderTimestep); // wait this.renderTimeStep milliseconds and perform the animation step function
        }
        else {
          this.timer = window.requestAnimationFrame(this._animationStep.bind(this), this.renderTimestep); // wait this.renderTimeStep milliseconds and perform the animation step function
        }
      }
      else{
        this.timer = window.requestAnimationFrame(this._animationStep.bind(this), this.renderTimestep); // wait this.renderTimeStep milliseconds and perform the animation step function
      }
    }
  }
  else {
    this._redraw();
  }
};


/**
 * Move the graph according to the keyboard presses.
 *
 * @private
 */
Graph.prototype._handleNavigation = function() {
  if (this.xIncrement != 0 || this.yIncrement != 0) {
    var translation = this._getTranslation();
    this._setTranslation(translation.x+this.xIncrement, translation.y+this.yIncrement);
  }
  if (this.zoomIncrement != 0) {
    var center = {
      x: this.frame.canvas.clientWidth / 2,
      y: this.frame.canvas.clientHeight / 2
    };
    this._zoom(this.scale*(1 + this.zoomIncrement), center);
  }
};


/**
 *  Freeze the _animationStep
 */
Graph.prototype.toggleFreeze = function() {
  if (this.freezeSimulation == false) {
    this.freezeSimulation = true;
  }
  else {
    this.freezeSimulation = false;
    this.start();
  }
};



Graph.prototype._configureSmoothCurves = function(disableStart) {
  if (disableStart === undefined) {
    disableStart = true;
  }

  if (this.constants.smoothCurves == true) {
    this._createBezierNodes();
  }
  else {
    // delete the support nodes
    this.sectors['support']['nodes'] = {};
    for (var edgeId in this.edges) {
      if (this.edges.hasOwnProperty(edgeId)) {
        this.edges[edgeId].smooth = false;
        this.edges[edgeId].via = null;
      }
    }
  }
  this._updateCalculationNodes();
  if (!disableStart) {
    this.moving = true;
    this.start();
  }
};

Graph.prototype._createBezierNodes = function() {
  if (this.constants.smoothCurves == true) {
    for (var edgeId in this.edges) {
      if (this.edges.hasOwnProperty(edgeId)) {
        var edge = this.edges[edgeId];
        if (edge.via == null) {
          edge.smooth = true;
          var nodeId = "edgeId:".concat(edge.id);
          this.sectors['support']['nodes'][nodeId] = new Node(
                  {id:nodeId,
                    mass:1,
                    shape:'circle',
                    image:"",
                    internalMultiplier:1
                  },{},{},this.constants);
          edge.via = this.sectors['support']['nodes'][nodeId];
          edge.via.parentEdgeId = edge.id;
          edge.positionBezierNode();
        }
      }
    }
  }
};


Graph.prototype._initializeMixinLoaders = function () {
  for (var mixinFunction in graphMixinLoaders) {
    if (graphMixinLoaders.hasOwnProperty(mixinFunction)) {
      Graph.prototype[mixinFunction] = graphMixinLoaders[mixinFunction];
    }
  }
};

/**
 * Load the XY positions of the nodes into the dataset.
 */
Graph.prototype.storePosition = function() {
  var dataArray = [];
  for (var nodeId in this.nodes) {
    if (this.nodes.hasOwnProperty(nodeId)) {
      var node = this.nodes[nodeId];
      var allowedToMoveX = !this.nodes.xFixed;
      var allowedToMoveY = !this.nodes.yFixed;
      if (this.nodesData.data[nodeId].x != Math.round(node.x) || this.nodesData.data[nodeId].y != Math.round(node.y)) {
        dataArray.push({id:nodeId,x:Math.round(node.x),y:Math.round(node.y),allowedToMoveX:allowedToMoveX,allowedToMoveY:allowedToMoveY});
      }
    }
  }
  this.nodesData.update(dataArray);
};











<|MERGE_RESOLUTION|>--- conflicted
+++ resolved
@@ -153,7 +153,6 @@
     maxVelocity:  10,
     minVelocity:  0.1,   // px/s
     stabilizationIterations: 1000,  // maximum number of iteration to stabilize
-<<<<<<< HEAD
     labels:{
       add:"Add Node",
       edit:"Edit",
@@ -169,7 +168,7 @@
       editBoundError:"No edit function has been bound to this button.",
       deleteError:"The function for delete does not support two arguments (data, callback).",
       deleteClusterError:"Clusters cannot be deleted."
-=======
+    },
     tooltip: {
       delay: 300,
       fontColor: 'black',
@@ -179,7 +178,6 @@
         border: '#666',
         background: '#FFFFC6'
       }
->>>>>>> fc8a5b31
     }
   };
   this.editMode = this.constants.dataManipulation.initiallyVisible;
