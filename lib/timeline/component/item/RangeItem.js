var Hammer = require('../../../module/hammer');
var Item = require('./Item');

/**
 * @constructor RangeItem
 * @extends Item
 * @param {Object} data             Object containing parameters start, end
 *                                  content, className.
 * @param {{toScreen: function, toTime: function}} conversion
 *                                  Conversion functions from time to screen and vice versa
 * @param {Object} [options]        Configuration options
 *                                  // TODO: describe options
 */
function RangeItem (data, conversion, options) {
  this.props = {
    content: {
      width: 0
    }
  };
  this.overflow = false; // if contents can overflow (css styling), this flag is set to true
  this.options = options;
  // validate data
  if (data) {
    if (data.start == undefined) {
      throw new Error('Property "start" missing in item ' + data.id);
    }
    if (data.end == undefined) {
      throw new Error('Property "end" missing in item ' + data.id);
    }
  }

  Item.call(this, data, conversion, options);
}

RangeItem.prototype = new Item (null, null, null);

RangeItem.prototype.baseClassName = 'vis-item vis-range';

/**
 * Check whether this item is visible inside given range
 * @returns {{start: Number, end: Number}} range with a timestamp for start and end
 * @returns {boolean} True if visible
 */
RangeItem.prototype.isVisible = function(range) {
  // determine visibility
<<<<<<< HEAD
var isVisible = 
// determine horizontal visibillity
  (this.data.start < range.end) && 
  (this.data.end > range.start) && 
// determine verticaltal visibillity
  (this.parent.top < range.body.domProps.centerContainer.height - range.body.domProps.scrollTop) && 
  (this.parent.top + this.parent.height > - range.body.domProps.scrollTop)
return isVisible;};
=======
  return (this.data.start < range.end) && (this.data.end > range.start);
};
>>>>>>> 9cfda2ba

/**
 * Repaint the item
 */
RangeItem.prototype.redraw = function() {
  var dom = this.dom;
  if (!dom) {
    // create DOM
    this.dom = {};
    dom = this.dom;

      // background box
    dom.box = document.createElement('div');
    // className is updated in redraw()

    // frame box (to prevent the item contents from overflowing
    dom.frame = document.createElement('div');
    dom.frame.className = 'vis-item-overflow';
    dom.box.appendChild(dom.frame);

    // contents box
    dom.content = document.createElement('div');
    dom.content.className = 'vis-item-content';
    dom.frame.appendChild(dom.content);

    // attach this item as attribute
    dom.box['timeline-item'] = this;

    this.dirty = true;
  }

  // append DOM to parent DOM
  if (!this.parent) {
    throw new Error('Cannot redraw item: no parent attached');
  }
  if (!dom.box.parentNode) {
    var foreground = this.parent.dom.foreground;
    if (!foreground) {
      throw new Error('Cannot redraw item: parent has no foreground container element');
    }
    foreground.appendChild(dom.box);
  }
  this.displayed = true;

  // Update DOM when item is marked dirty. An item is marked dirty when:
  // - the item is not yet rendered
  // - the item's data is changed
  // - the item is selected/deselected
  if (this.dirty) {
    this._updateContents(this.dom.content);
    this._updateTitle(this.dom.box);
    this._updateDataAttributes(this.dom.box);
    this._updateStyle(this.dom.box);

    var editable = (this.options.editable.updateTime || 
                    this.options.editable.updateGroup ||
                    this.editable === true) &&
                   this.editable !== false;

    // update class
    var className = (this.data.className ? (' ' + this.data.className) : '') +
        (this.selected ? ' vis-selected' : '') + 
        (editable ? ' vis-editable' : ' vis-readonly');
    dom.box.className = this.baseClassName + className;

    // determine from css whether this box has overflow
    this.overflow = window.getComputedStyle(dom.frame).overflow !== 'hidden';

    // recalculate size
    // turn off max-width to be able to calculate the real width
    // this causes an extra browser repaint/reflow, but so be it
    this.dom.content.style.maxWidth = 'none';
    this.props.content.width = this.dom.content.offsetWidth;
    this.height = this.dom.box.offsetHeight;
    this.dom.content.style.maxWidth = '';

    this.dirty = false;
  }
  this._repaintDeleteButton(dom.box);
  this._repaintDragLeft();
  this._repaintDragRight();
};

/**
 * Show the item in the DOM (when not already visible). The items DOM will
 * be created when needed.
 */
RangeItem.prototype.show = function() {
  if (!this.displayed) {
    this.redraw();
  }
};

/**
 * Hide the item from the DOM (when visible)
 * @return {Boolean} changed
 */
RangeItem.prototype.hide = function() {
  if (this.displayed) {
    var box = this.dom.box;

    if (box.parentNode) {
      box.parentNode.removeChild(box);
    }

    this.displayed = false;
  }
};

/**
 * Reposition the item horizontally
 * @param {boolean} [limitSize=true] If true (default), the width of the range
 *                                   item will be limited, as the browser cannot
 *                                   display very wide divs. This means though
 *                                   that the applied left and width may
 *                                   not correspond to the ranges start and end
 * @Override
 */
RangeItem.prototype.repositionX = function(limitSize) {
  var parentWidth = this.parent.width;
  var start = this.conversion.toScreen(this.data.start);
  var end = this.conversion.toScreen(this.data.end);
  var contentStartPosition;
  var contentWidth;

  // limit the width of the range, as browsers cannot draw very wide divs
  if (limitSize === undefined || limitSize === true) {
    if (start < -parentWidth) {
      start = -parentWidth;
    }
    if (end > 2 * parentWidth) {
      end = 2 * parentWidth;
    }
  }

  // add 0.5 to compensate floating-point values rounding
  var boxWidth = Math.max(end - start + 0.5, 1);

  if (this.overflow) {
    if (this.options.rtl) {
      this.right = start;
    } else {
      this.left = start;
    }
    this.width = boxWidth + this.props.content.width;
    contentWidth = this.props.content.width;

    // Note: The calculation of width is an optimistic calculation, giving
    //       a width which will not change when moving the Timeline
    //       So no re-stacking needed, which is nicer for the eye;
  }
  else {
    if (this.options.rtl) {
      this.right = start;
    } else {
      this.left = start;
    }
    this.width = boxWidth;
    contentWidth = Math.min(end - start, this.props.content.width);
  }

  if (this.options.rtl) {
    this.dom.box.style.right = this.right + 'px';
  } else {
    this.dom.box.style.left = this.left + 'px'; 
  }
  this.dom.box.style.width = boxWidth + 'px';

  switch (this.options.align) {
    case 'left':
      if (this.options.rtl) {
        this.dom.content.style.right = '0';
      } else {
        this.dom.content.style.left = '0';
      }
      break;

    case 'right':
      if (this.options.rtl) {
        this.dom.content.style.right = Math.max((boxWidth - contentWidth), 0) + 'px';
      } else {
        this.dom.content.style.left = Math.max((boxWidth - contentWidth), 0) + 'px';
      }
      break;

    case 'center':
      if (this.options.rtl) {
        this.dom.content.style.right = Math.max((boxWidth - contentWidth) / 2, 0) + 'px';
      } else {
        this.dom.content.style.left = Math.max((boxWidth - contentWidth) / 2, 0) + 'px';
      }
      
      break;

    default: // 'auto'
      // when range exceeds left of the window, position the contents at the left of the visible area
      if (this.overflow) {
        if (end > 0) {
          contentStartPosition = Math.max(-start, 0);
        }
        else {
          contentStartPosition = -contentWidth; // ensure it's not visible anymore
        }
      }
      else {
        if (start < 0) {
          contentStartPosition = -start;
        }
        else {
          contentStartPosition = 0;
        }
      }
      if (this.options.rtl) {
        this.dom.content.style.right = contentStartPosition + 'px';
      } else {
        this.dom.content.style.left = contentStartPosition + 'px';
        this.dom.content.style.width = 'calc(100% - ' + contentStartPosition + 'px)';
      }
  }
};

/**
 * Reposition the item vertically
 * @Override
 */
RangeItem.prototype.repositionY = function() {
  var orientation = this.options.orientation.item;
  var box = this.dom.box;

  if (orientation == 'top') {
    box.style.top = this.top + 'px';
  }
  else {
    box.style.top = (this.parent.height - this.top - this.height) + 'px';
  }
};

/**
 * Repaint a drag area on the left side of the range when the range is selected
 * @protected
 */
RangeItem.prototype._repaintDragLeft = function () {
  if (this.selected && this.options.editable.updateTime && !this.dom.dragLeft) {
    // create and show drag area
    var dragLeft = document.createElement('div');
    dragLeft.className = 'vis-drag-left';
    dragLeft.dragLeftItem = this;

    this.dom.box.appendChild(dragLeft);
    this.dom.dragLeft = dragLeft;
  }
  else if (!this.selected && this.dom.dragLeft) {
    // delete drag area
    if (this.dom.dragLeft.parentNode) {
      this.dom.dragLeft.parentNode.removeChild(this.dom.dragLeft);
    }
    this.dom.dragLeft = null;
  }
};

/**
 * Repaint a drag area on the right side of the range when the range is selected
 * @protected
 */
RangeItem.prototype._repaintDragRight = function () {
  if (this.selected && this.options.editable.updateTime && !this.dom.dragRight) {
    // create and show drag area
    var dragRight = document.createElement('div');
    dragRight.className = 'vis-drag-right';
    dragRight.dragRightItem = this;

    this.dom.box.appendChild(dragRight);
    this.dom.dragRight = dragRight;
  }
  else if (!this.selected && this.dom.dragRight) {
    // delete drag area
    if (this.dom.dragRight.parentNode) {
      this.dom.dragRight.parentNode.removeChild(this.dom.dragRight);
    }
    this.dom.dragRight = null;
  }
};

module.exports = RangeItem;<|MERGE_RESOLUTION|>--- conflicted
+++ resolved
@@ -43,19 +43,8 @@
  */
 RangeItem.prototype.isVisible = function(range) {
   // determine visibility
-<<<<<<< HEAD
-var isVisible = 
-// determine horizontal visibillity
-  (this.data.start < range.end) && 
-  (this.data.end > range.start) && 
-// determine verticaltal visibillity
-  (this.parent.top < range.body.domProps.centerContainer.height - range.body.domProps.scrollTop) && 
-  (this.parent.top + this.parent.height > - range.body.domProps.scrollTop)
-return isVisible;};
-=======
   return (this.data.start < range.end) && (this.data.end > range.start);
 };
->>>>>>> 9cfda2ba
 
 /**
  * Repaint the item
