--- conflicted
+++ resolved
@@ -74,7 +74,6 @@
     }
   };
 
-
   // options is shared by this ItemSet and all its items
   this.options = util.extend({}, this.defaultOptions);
   this.dom = {};
@@ -1067,14 +1066,10 @@
       var path, d;
       var svgHeight = Number(this.svg.style.height.replace('px',''));
       path = DOMutil.getSVGElement('path', this.svgElements, this.svg);
-<<<<<<< HEAD
-      path.setAttributeNS(null, 'class', group.className);
-=======
       path.setAttributeNS(null, "class", group.className);
       if(group.style !== undefined) {
         path.setAttributeNS(null, "style", group.style);
       }
->>>>>>> 7f9ec52c
 
       // construct path from dataset
       if (group.options.catmullRom.enabled == true) {
@@ -1094,16 +1089,11 @@
         else {
           dFill = 'M' + dataset[0].x + ',' + svgHeight + ' ' + d + 'L' + dataset[dataset.length - 1].x + ',' + svgHeight;
         }
-<<<<<<< HEAD
-        fillPath.setAttributeNS(null, 'class', group.className + ' fill');
-        fillPath.setAttributeNS(null, 'd', dFill);
-=======
         fillPath.setAttributeNS(null, "class", group.className + " fill");
         if(group.options.shaded.style !== undefined) {
           fillPath.setAttributeNS(null, "style", group.options.shaded.style);
         }
         fillPath.setAttributeNS(null, "d", dFill);
->>>>>>> 7f9ec52c
       }
       // copy properties to path for drawing.
       path.setAttributeNS(null, 'd', 'M' + d);
