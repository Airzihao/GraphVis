var util = require('../../util');
var Node = require('../Node');
var Edge = require('../Edge');
var Hammer = require('../../module/hammer');

/**
 * clears the toolbar div element of children
 *
 * @private
 */
exports._clearManipulatorBar = function() {
  this._recursiveDOMDelete(this.manipulationDiv);
  this.manipulationDOM = {};

  this._cleanManipulatorHammers();

  this._manipulationReleaseOverload = function () {};
  delete this.sectors['support']['nodes']['targetNode'];
  delete this.sectors['support']['nodes']['targetViaNode'];
  this.controlNodesActive = false;
  this.freezeSimulation(false);
};


exports._cleanManipulatorHammers = function() {
  // clean hammer bindings
  if (this.manipulationHammers.length != 0) {
    for (var i = 0; i < this.manipulationHammers.length; i++) {
      this.manipulationHammers[i].dispose();
    }
    this.manipulationHammers = [];
  }
};

/**
 * Manipulation UI temporarily overloads certain functions to extend or replace them. To be able to restore
 * these functions to their original functionality, we saved them in this.cachedFunctions.
 * This function restores these functions to their original function.
 *
 * @private
 */
exports._restoreOverloadedFunctions = function() {
  for (var functionName in this.cachedFunctions) {
    if (this.cachedFunctions.hasOwnProperty(functionName)) {
      this[functionName] = this.cachedFunctions[functionName];
      delete this.cachedFunctions[functionName];
    }
  }
};

/**
 * Enable or disable edit-mode.
 *
 * @private
 */
exports._toggleEditMode = function() {
  this.editMode = !this.editMode;
  var toolbar = this.manipulationDiv;
  var closeDiv = this.closeDiv;
  var editModeDiv = this.editModeDiv;
  if (this.editMode == true) {
    toolbar.style.display="block";
    closeDiv.style.display="block";
    editModeDiv.style.display="none";
    this._bindHammerToDiv(closeDiv,'_toggleEditMode');
  }
  else {
    toolbar.style.display="none";
    closeDiv.style.display="none";
    editModeDiv.style.display="block";
  }
  this._createManipulatorBar()
};

/**
 * main function, creates the main toolbar. Removes functions bound to the select event. Binds all the buttons of the toolbar.
 *
 * @private
 */
exports._createManipulatorBar = function() {
  // remove bound functions
  if (this.boundFunction) {
    this.off('select', this.boundFunction);
  }

  this._cleanManipulatorHammers();

  var locale = this.constants.locales[this.constants.locale];

  if (this.edgeBeingEdited !== undefined) {
    this.edgeBeingEdited._disableControlNodes();
    this.edgeBeingEdited = undefined;
    this.selectedControlNode = null;
    this.controlNodesActive = false;
    this._redraw();
  }

  // restore overloaded functions
  this._restoreOverloadedFunctions();

  // resume calculation
  this.freezeSimulation(false);

  // reset global variables
  this.blockConnectingEdgeSelection = false;
  this.forceAppendSelection = false;
  this.manipulationDOM = {};

  if (this.editMode == true) {
    while (this.manipulationDiv.hasChildNodes()) {
      this.manipulationDiv.removeChild(this.manipulationDiv.firstChild);
    }

    this.manipulationDOM['addNodeSpan'] = document.createElement('div');
    this.manipulationDOM['addNodeSpan'].className = 'network-manipulationUI add';

    this.manipulationDOM['addNodeLabelSpan'] = document.createElement('div');
    this.manipulationDOM['addNodeLabelSpan'].className = 'network-manipulationLabel';
    this.manipulationDOM['addNodeLabelSpan'].innerHTML = locale['addNode'];
    this.manipulationDOM['addNodeSpan'].appendChild(this.manipulationDOM['addNodeLabelSpan']);

    this.manipulationDOM['seperatorLineDiv1'] = document.createElement('div');
    this.manipulationDOM['seperatorLineDiv1'].className = 'network-seperatorLine';

    this.manipulationDOM['addEdgeSpan'] = document.createElement('div');
    this.manipulationDOM['addEdgeSpan'].className = 'network-manipulationUI connect';
    this.manipulationDOM['addEdgeLabelSpan'] = document.createElement('div');
    this.manipulationDOM['addEdgeLabelSpan'].className = 'network-manipulationLabel';
    this.manipulationDOM['addEdgeLabelSpan'].innerHTML = locale['addEdge'];
    this.manipulationDOM['addEdgeSpan'].appendChild(this.manipulationDOM['addEdgeLabelSpan']);

    this.manipulationDiv.appendChild(this.manipulationDOM['addNodeSpan']);
    this.manipulationDiv.appendChild(this.manipulationDOM['seperatorLineDiv1']);
    this.manipulationDiv.appendChild(this.manipulationDOM['addEdgeSpan']);

    if (this._getSelectedNodeCount() == 1 && this.triggerFunctions.edit) {
      this.manipulationDOM['seperatorLineDiv2'] = document.createElement('div');
      this.manipulationDOM['seperatorLineDiv2'].className = 'network-seperatorLine';

      this.manipulationDOM['editNodeSpan'] = document.createElement('div');
      this.manipulationDOM['editNodeSpan'].className = 'network-manipulationUI edit';
      this.manipulationDOM['editNodeLabelSpan'] = document.createElement('div');
      this.manipulationDOM['editNodeLabelSpan'].className = 'network-manipulationLabel';
      this.manipulationDOM['editNodeLabelSpan'].innerHTML = locale['editNode'];
      this.manipulationDOM['editNodeSpan'].appendChild(this.manipulationDOM['editNodeLabelSpan']);

      this.manipulationDiv.appendChild(this.manipulationDOM['seperatorLineDiv2']);
      this.manipulationDiv.appendChild(this.manipulationDOM['editNodeSpan']);
    }
    else if (this._getSelectedEdgeCount() == 1 && this._getSelectedNodeCount() == 0) {
      this.manipulationDOM['seperatorLineDiv3'] = document.createElement('div');
      this.manipulationDOM['seperatorLineDiv3'].className = 'network-seperatorLine';

      this.manipulationDOM['editEdgeSpan'] = document.createElement('div');
      this.manipulationDOM['editEdgeSpan'].className = 'network-manipulationUI edit';
      this.manipulationDOM['editEdgeLabelSpan'] = document.createElement('div');
      this.manipulationDOM['editEdgeLabelSpan'].className = 'network-manipulationLabel';
      this.manipulationDOM['editEdgeLabelSpan'].innerHTML = locale['editEdge'];
      this.manipulationDOM['editEdgeSpan'].appendChild(this.manipulationDOM['editEdgeLabelSpan']);

      this.manipulationDiv.appendChild(this.manipulationDOM['seperatorLineDiv3']);
      this.manipulationDiv.appendChild(this.manipulationDOM['editEdgeSpan']);
    }
    if (this._selectionIsEmpty() == false) {
      this.manipulationDOM['seperatorLineDiv4'] = document.createElement('div');
      this.manipulationDOM['seperatorLineDiv4'].className = 'network-seperatorLine';

      this.manipulationDOM['deleteSpan'] = document.createElement('div');
      this.manipulationDOM['deleteSpan'].className = 'network-manipulationUI delete';
      this.manipulationDOM['deleteLabelSpan'] = document.createElement('div');
      this.manipulationDOM['deleteLabelSpan'].className = 'network-manipulationLabel';
      this.manipulationDOM['deleteLabelSpan'].innerHTML = locale['del'];
      this.manipulationDOM['deleteSpan'].appendChild(this.manipulationDOM['deleteLabelSpan']);

      this.manipulationDiv.appendChild(this.manipulationDOM['seperatorLineDiv4']);
      this.manipulationDiv.appendChild(this.manipulationDOM['deleteSpan']);
    }

    // bind the icons
    this._bindHammerToDiv(this.manipulationDOM['addNodeSpan'],'_createAddNodeToolbar');
    this._bindHammerToDiv(this.manipulationDOM['addEdgeSpan'],'_createAddEdgeToolbar');
    this._bindHammerToDiv(this.closeDiv,'_toggleEditMode');

    if (this._getSelectedNodeCount() == 1 && this.triggerFunctions.edit) {
      this._bindHammerToDiv(this.manipulationDOM['editNodeSpan'],'_editNode');
    }
    else if (this._getSelectedEdgeCount() == 1 && this._getSelectedNodeCount() == 0) {
      this._bindHammerToDiv(this.manipulationDOM['editEdgeSpan'],'_createEditEdgeToolbar');
    }
    if (this._selectionIsEmpty() == false) {
      this._bindHammerToDiv(this.manipulationDOM['deleteSpan'],'_deleteSelected');
    }

    var me = this;
    this.boundFunction = me._createManipulatorBar;
    this.on('select', this.boundFunction);
  }
  else {
    while (this.editModeDiv.hasChildNodes()) {
      this.editModeDiv.removeChild(this.editModeDiv.firstChild);
    }

    this.manipulationDOM['editModeSpan'] = document.createElement('div');
    this.manipulationDOM['editModeSpan'].className = 'network-manipulationUI edit editmode';
    this.manipulationDOM['editModeLabelSpan'] = document.createElement('div');
    this.manipulationDOM['editModeLabelSpan'].className = 'network-manipulationLabel';
    this.manipulationDOM['editModeLabelSpan'].innerHTML = locale['edit'];
    this.manipulationDOM['editModeSpan'].appendChild(this.manipulationDOM['editModeLabelSpan']);

    this.editModeDiv.appendChild(this.manipulationDOM['editModeSpan']);

    this._bindHammerToDiv(this.manipulationDOM['editModeSpan'],'_toggleEditMode');
  }
};


exports._bindHammerToDiv = function(domElement, funct) {
  var hammer = Hammer(domElement, {prevent_default: true});
  hammer.on('touch', this[funct].bind(this));
  this.manipulationHammers.push(hammer);
}


/**
 * Create the toolbar for adding Nodes
 *
 * @private
 */
exports._createAddNodeToolbar = function() {
  // clear the toolbar
  this._clearManipulatorBar();
  if (this.boundFunction) {
    this.off('select', this.boundFunction);
  }

  var locale = this.constants.locales[this.constants.locale];

  this.manipulationDOM = {};
  this.manipulationDOM['backSpan'] = document.createElement('div');
  this.manipulationDOM['backSpan'].className = 'network-manipulationUI back';
  this.manipulationDOM['backLabelSpan'] = document.createElement('div');
  this.manipulationDOM['backLabelSpan'].className = 'network-manipulationLabel';
  this.manipulationDOM['backLabelSpan'].innerHTML = locale['back'];
  this.manipulationDOM['backSpan'].appendChild(this.manipulationDOM['backLabelSpan']);

  this.manipulationDOM['seperatorLineDiv1'] = document.createElement('div');
  this.manipulationDOM['seperatorLineDiv1'].className = 'network-seperatorLine';

  this.manipulationDOM['descriptionSpan'] = document.createElement('div');
  this.manipulationDOM['descriptionSpan'].className = 'network-manipulationUI none';
  this.manipulationDOM['descriptionLabelSpan'] = document.createElement('div');
  this.manipulationDOM['descriptionLabelSpan'].className = 'network-manipulationLabel';
  this.manipulationDOM['descriptionLabelSpan'].innerHTML = locale['addDescription'];
  this.manipulationDOM['descriptionSpan'].appendChild(this.manipulationDOM['descriptionLabelSpan']);

  this.manipulationDiv.appendChild(this.manipulationDOM['backSpan']);
  this.manipulationDiv.appendChild(this.manipulationDOM['seperatorLineDiv1']);
  this.manipulationDiv.appendChild(this.manipulationDOM['descriptionSpan']);

  // bind the icon
  this._bindHammerToDiv(this.manipulationDOM['backSpan'],'_createManipulatorBar');

  // we use the boundFunction so we can reference it when we unbind it from the "select" event.
  var me = this;
  this.boundFunction = me._addNode;
  this.on('select', this.boundFunction);
};


/**
 * create the toolbar to connect nodes
 *
 * @private
 */
exports._createAddEdgeToolbar = function() {
  // clear the toolbar
  this._clearManipulatorBar();
  this._unselectAll(true);
  this.freezeSimulation(true);

  if (this.boundFunction) {
    this.off('select', this.boundFunction);
  }

  var locale = this.constants.locales[this.constants.locale];

  this._unselectAll();
  this.forceAppendSelection = false;
  this.blockConnectingEdgeSelection = true;

  this.manipulationDOM = {};
  this.manipulationDOM['backSpan'] = document.createElement('div');
  this.manipulationDOM['backSpan'].className = 'network-manipulationUI back';
  this.manipulationDOM['backLabelSpan'] = document.createElement('div');
  this.manipulationDOM['backLabelSpan'].className = 'network-manipulationLabel';
  this.manipulationDOM['backLabelSpan'].innerHTML = locale['back'];
  this.manipulationDOM['backSpan'].appendChild(this.manipulationDOM['backLabelSpan']);

  this.manipulationDOM['seperatorLineDiv1'] = document.createElement('div');
  this.manipulationDOM['seperatorLineDiv1'].className = 'network-seperatorLine';

  this.manipulationDOM['descriptionSpan'] = document.createElement('div');
  this.manipulationDOM['descriptionSpan'].className = 'network-manipulationUI none';
  this.manipulationDOM['descriptionLabelSpan'] = document.createElement('div');
  this.manipulationDOM['descriptionLabelSpan'].className = 'network-manipulationLabel';
  this.manipulationDOM['descriptionLabelSpan'].innerHTML = locale['edgeDescription'];
  this.manipulationDOM['descriptionSpan'].appendChild(this.manipulationDOM['descriptionLabelSpan']);

  this.manipulationDiv.appendChild(this.manipulationDOM['backSpan']);
  this.manipulationDiv.appendChild(this.manipulationDOM['seperatorLineDiv1']);
  this.manipulationDiv.appendChild(this.manipulationDOM['descriptionSpan']);

  // bind the icon
  this._bindHammerToDiv(this.manipulationDOM['backSpan'],'_createManipulatorBar');

  // we use the boundFunction so we can reference it when we unbind it from the "select" event.
  var me = this;
  this.boundFunction = me._handleConnect;
  this.on('select', this.boundFunction);

  // temporarily overload functions
  this.cachedFunctions["_handleTouch"] = this._handleTouch;
  this.cachedFunctions["_manipulationReleaseOverload"] = this._manipulationReleaseOverload;
  this.cachedFunctions["_handleDragStart"] = this._handleDragStart;
  this.cachedFunctions["_handleDragEnd"] = this._handleDragEnd;
  this.cachedFunctions["_handleOnHold"] = this._handleOnHold;
  this._handleTouch = this._handleConnect;
  this._manipulationReleaseOverload = function () {};
  this._handleOnHold    = function () {};
  this._handleDragStart = function () {};
  this._handleDragEnd   = this._finishConnect;

  // redraw to show the unselect
  this._redraw();
};

/**
 * create the toolbar to edit edges
 *
 * @private
 */
exports._createEditEdgeToolbar = function() {
  // clear the toolbar
  this._clearManipulatorBar();
  this.controlNodesActive = true;

  if (this.boundFunction) {
    this.off('select', this.boundFunction);
  }

  this.edgeBeingEdited = this._getSelectedEdge();
  this.edgeBeingEdited._enableControlNodes();

  var locale = this.constants.locales[this.constants.locale];

  this.manipulationDOM = {};
  this.manipulationDOM['backSpan'] = document.createElement('div');
  this.manipulationDOM['backSpan'].className = 'network-manipulationUI back';
  this.manipulationDOM['backLabelSpan'] = document.createElement('div');
  this.manipulationDOM['backLabelSpan'].className = 'network-manipulationLabel';
  this.manipulationDOM['backLabelSpan'].innerHTML = locale['back'];
  this.manipulationDOM['backSpan'].appendChild(this.manipulationDOM['backLabelSpan']);

  this.manipulationDOM['seperatorLineDiv1'] = document.createElement('div');
  this.manipulationDOM['seperatorLineDiv1'].className = 'network-seperatorLine';

  this.manipulationDOM['descriptionSpan'] = document.createElement('div');
  this.manipulationDOM['descriptionSpan'].className = 'network-manipulationUI none';
  this.manipulationDOM['descriptionLabelSpan'] = document.createElement('div');
  this.manipulationDOM['descriptionLabelSpan'].className = 'network-manipulationLabel';
  this.manipulationDOM['descriptionLabelSpan'].innerHTML = locale['editEdgeDescription'];
  this.manipulationDOM['descriptionSpan'].appendChild(this.manipulationDOM['descriptionLabelSpan']);

  this.manipulationDiv.appendChild(this.manipulationDOM['backSpan']);
  this.manipulationDiv.appendChild(this.manipulationDOM['seperatorLineDiv1']);
  this.manipulationDiv.appendChild(this.manipulationDOM['descriptionSpan']);

  // bind the icon
  this._bindHammerToDiv(this.manipulationDOM['backSpan'],'_createManipulatorBar');

  // temporarily overload functions
  this.cachedFunctions["_handleTouch"]      = this._handleTouch;
  this.cachedFunctions["_manipulationReleaseOverload"]  = this._manipulationReleaseOverload;
  this.cachedFunctions["_handleTap"]        = this._handleTap;
  this.cachedFunctions["_handleDragStart"]  = this._handleDragStart;
  this.cachedFunctions["_handleOnDrag"]     = this._handleOnDrag;
  this._handleTouch     = this._selectControlNode;
  this._handleTap       = function () {};
  this._handleOnDrag    = this._controlNodeDrag;
  this._handleDragStart = function () {}
  this._manipulationReleaseOverload = this._releaseControlNode;

  // redraw to show the unselect
  this._redraw();
};


/**
 * the function bound to the selection event. It checks if you want to connect a cluster and changes the description
 * to walk the user through the process.
 *
 * @private
 */
exports._selectControlNode = function(pointer) {
  this.edgeBeingEdited.controlNodes.from.unselect();
  this.edgeBeingEdited.controlNodes.to.unselect();
  this.selectedControlNode = this.edgeBeingEdited._getSelectedControlNode(this._XconvertDOMtoCanvas(pointer.x),this._YconvertDOMtoCanvas(pointer.y));
  if (this.selectedControlNode !== null) {
    this.selectedControlNode.select();
    this.freezeSimulation(true);
  }
  this._redraw();
};


/**
 * the function bound to the selection event. It checks if you want to connect a cluster and changes the description
 * to walk the user through the process.
 *
 * @private
 */
exports._controlNodeDrag = function(event) {
  var pointer = this._getPointer(event.center);
  if (this.selectedControlNode !== null && this.selectedControlNode !== undefined) {
    this.selectedControlNode.x = this._XconvertDOMtoCanvas(pointer.x);
    this.selectedControlNode.y = this._YconvertDOMtoCanvas(pointer.y);
  }
  this._redraw();
};


/**
 *
 * @param pointer
 * @private
 */
exports._releaseControlNode = function(pointer) {
  var newNode = this._getNodeAt(pointer);
  if (newNode !== null) {
    if (this.edgeBeingEdited.controlNodes.from.selected == true) {
      this.edgeBeingEdited._restoreControlNodes();
      this._editEdge(newNode.id, this.edgeBeingEdited.to.id);
      this.edgeBeingEdited.controlNodes.from.unselect();
    }
    if (this.edgeBeingEdited.controlNodes.to.selected == true) {
      this.edgeBeingEdited._restoreControlNodes();
      this._editEdge(this.edgeBeingEdited.from.id, newNode.id);
      this.edgeBeingEdited.controlNodes.to.unselect();
    }
  }
  else {
    this.edgeBeingEdited._restoreControlNodes();
  }
  this.freezeSimulation(false);
  this._redraw();
};

/**
 * the function bound to the selection event. It checks if you want to connect a cluster and changes the description
 * to walk the user through the process.
 *
 * @private
 */
exports._handleConnect = function(pointer) {
  if (this._getSelectedNodeCount() == 0) {
    var node = this._getNodeAt(pointer);

    if (node != null) {
      if (node.clusterSize > 1) {
        alert(this.constants.locales[this.constants.locale]['createEdgeError'])
      }
      else {
        this._selectObject(node,false);
        var supportNodes = this.sectors['support']['nodes'];

        // create a node the temporary line can look at
        supportNodes['targetNode'] = new Node({id:'targetNode'},{},{},this.constants);
        var targetNode = supportNodes['targetNode'];
        targetNode.x = node.x;
        targetNode.y = node.y;

        // create a temporary edge
        this.edges['connectionEdge'] = new Edge({id:"connectionEdge",from:node.id,to:targetNode.id}, this, this.constants);
        var connectionEdge = this.edges['connectionEdge'];
        connectionEdge.from = node;
        connectionEdge.connected = true;
        connectionEdge.options.smoothCurves = {enabled: true,
            dynamic: false,
            type: "continuous",
            roundness: 0.5
        };
        connectionEdge.selected = true;
        connectionEdge.to = targetNode;

        this.cachedFunctions["_handleOnDrag"] = this._handleOnDrag;
        var me = this;
        this._handleOnDrag = function(event) {
<<<<<<< HEAD
          var pointer = this._getPointer(event.center);
          var connectionEdge = this.edges['connectionEdge'];
          connectionEdge.to.x = this._XconvertDOMtoCanvas(pointer.x);
          connectionEdge.to.y = this._YconvertDOMtoCanvas(pointer.y);
=======
          var pointer = this._getPointer(event.gesture.center);
          var connectionEdge = me.edges['connectionEdge'];
          connectionEdge.to.x = me._XconvertDOMtoCanvas(pointer.x);
          connectionEdge.to.y = me._YconvertDOMtoCanvas(pointer.y);
          me._redraw();
>>>>>>> 274a2d7d
        };

        this.moving = true;
        this.start();
      }
    }
  }
};

exports._finishConnect = function(event) {
  if (this._getSelectedNodeCount() == 1) {
    var pointer = this._getPointer(event.center);
    // restore the drag function
    this._handleOnDrag = this.cachedFunctions["_handleOnDrag"];
    delete this.cachedFunctions["_handleOnDrag"];

    // remember the edge id
    var connectFromId = this.edges['connectionEdge'].fromId;

    // remove the temporary nodes and edge
    delete this.edges['connectionEdge'];
    delete this.sectors['support']['nodes']['targetNode'];
    delete this.sectors['support']['nodes']['targetViaNode'];

    var node = this._getNodeAt(pointer);
    if (node != null) {
      if (node.clusterSize > 1) {
        alert(this.constants.locales[this.constants.locale]["createEdgeError"])
      }
      else {
        this._createEdge(connectFromId,node.id);
        this._createManipulatorBar();
      }
    }
    this._unselectAll();
  }
};


/**
 * Adds a node on the specified location
 */
exports._addNode = function() {
  if (this._selectionIsEmpty() && this.editMode == true) {
    var positionObject = this._pointerToPositionObject(this.pointerPosition);
    var defaultData = {id:util.randomUUID(),x:positionObject.left,y:positionObject.top,label:"new",allowedToMoveX:true,allowedToMoveY:true};
    if (this.triggerFunctions.add) {
      if (this.triggerFunctions.add.length == 2) {
        var me = this;
        this.triggerFunctions.add(defaultData, function(finalizedData) {
          me.nodesData.add(finalizedData);
          me._createManipulatorBar();
          me.moving = true;
          me.start();
        });
      }
      else {
        throw new Error('The function for add does not support two arguments (data,callback)');
        this._createManipulatorBar();
        this.moving = true;
        this.start();
      }
    }
    else {
      this.nodesData.add(defaultData);
      this._createManipulatorBar();
      this.moving = true;
      this.start();
    }
  }
};


/**
 * connect two nodes with a new edge.
 *
 * @private
 */
exports._createEdge = function(sourceNodeId,targetNodeId) {
  if (this.editMode == true) {
    var defaultData = {from:sourceNodeId, to:targetNodeId};
    if (this.triggerFunctions.connect) {
      if (this.triggerFunctions.connect.length == 2) {
        var me = this;
        this.triggerFunctions.connect(defaultData, function(finalizedData) {
          me.edgesData.add(finalizedData);
          me.moving = true;
          me.start();
        });
      }
      else {
        throw new Error('The function for connect does not support two arguments (data,callback)');
        this.moving = true;
        this.start();
      }
    }
    else {
      this.edgesData.add(defaultData);
      this.moving = true;
      this.start();
    }
  }
};

/**
 * connect two nodes with a new edge.
 *
 * @private
 */
exports._editEdge = function(sourceNodeId,targetNodeId) {
  if (this.editMode == true) {
    var defaultData = {id: this.edgeBeingEdited.id, from:sourceNodeId, to:targetNodeId};
    if (this.triggerFunctions.editEdge) {
      if (this.triggerFunctions.editEdge.length == 2) {
        var me = this;
        this.triggerFunctions.editEdge(defaultData, function(finalizedData) {
          me.edgesData.update(finalizedData);
          me.moving = true;
          me.start();
        });
      }
      else {
        throw new Error('The function for edit does not support two arguments (data, callback)');
        this.moving = true;
        this.start();
      }
    }
    else {
      this.edgesData.update(defaultData);
      this.moving = true;
      this.start();
    }
  }
};

/**
 * Create the toolbar to edit the selected node. The label and the color can be changed. Other colors are derived from the chosen color.
 *
 * @private
 */
exports._editNode = function() {
  if (this.triggerFunctions.edit && this.editMode == true) {
    var node = this._getSelectedNode();
    var data = {id:node.id,
      label: node.label,
      group: node.options.group,
      shape: node.options.shape,
      color: {
        background:node.options.color.background,
        border:node.options.color.border,
        highlight: {
          background:node.options.color.highlight.background,
          border:node.options.color.highlight.border
        }
      }};
    if (this.triggerFunctions.edit.length == 2) {
      var me = this;
      this.triggerFunctions.edit(data, function (finalizedData) {
        me.nodesData.update(finalizedData);
        me._createManipulatorBar();
        me.moving = true;
        me.start();
      });
    }
    else {
      throw new Error('The function for edit does not support two arguments (data, callback)');
    }
  }
  else {
    throw new Error('No edit function has been bound to this button');
  }
};




/**
 * delete everything in the selection
 *
 * @private
 */
exports._deleteSelected = function() {
  if (!this._selectionIsEmpty() && this.editMode == true) {
    if (!this._clusterInSelection()) {
      var selectedNodes = this.getSelectedNodes();
      var selectedEdges = this.getSelectedEdges();
      if (this.triggerFunctions.del) {
        var me = this;
        var data = {nodes: selectedNodes, edges: selectedEdges};
        if (this.triggerFunctions.del.length == 2) {
          this.triggerFunctions.del(data, function (finalizedData) {
            me.edgesData.remove(finalizedData.edges);
            me.nodesData.remove(finalizedData.nodes);
            me._unselectAll();
            me.moving = true;
            me.start();
          });
        }
        else {
          throw new Error('The function for delete does not support two arguments (data, callback)')
        }
      }
      else {
        this.edgesData.remove(selectedEdges);
        this.nodesData.remove(selectedNodes);
        this._unselectAll();
        this.moving = true;
        this.start();
      }
    }
    else {
      alert(this.constants.locales[this.constants.locale]["deleteClusterError"]);
    }
  }
};<|MERGE_RESOLUTION|>--- conflicted
+++ resolved
@@ -420,7 +420,7 @@
  * @private
  */
 exports._controlNodeDrag = function(event) {
-  var pointer = this._getPointer(event.center);
+  var pointer = this._getPointer(event.gesture.center);
   if (this.selectedControlNode !== null && this.selectedControlNode !== undefined) {
     this.selectedControlNode.x = this._XconvertDOMtoCanvas(pointer.x);
     this.selectedControlNode.y = this._YconvertDOMtoCanvas(pointer.y);
@@ -495,18 +495,11 @@
         this.cachedFunctions["_handleOnDrag"] = this._handleOnDrag;
         var me = this;
         this._handleOnDrag = function(event) {
-<<<<<<< HEAD
-          var pointer = this._getPointer(event.center);
-          var connectionEdge = this.edges['connectionEdge'];
-          connectionEdge.to.x = this._XconvertDOMtoCanvas(pointer.x);
-          connectionEdge.to.y = this._YconvertDOMtoCanvas(pointer.y);
-=======
           var pointer = this._getPointer(event.gesture.center);
           var connectionEdge = me.edges['connectionEdge'];
           connectionEdge.to.x = me._XconvertDOMtoCanvas(pointer.x);
           connectionEdge.to.y = me._YconvertDOMtoCanvas(pointer.y);
           me._redraw();
->>>>>>> 274a2d7d
         };
 
         this.moving = true;
@@ -518,7 +511,7 @@
 
 exports._finishConnect = function(event) {
   if (this._getSelectedNodeCount() == 1) {
-    var pointer = this._getPointer(event.center);
+    var pointer = this._getPointer(event.gesture.center);
     // restore the drag function
     this._handleOnDrag = this.cachedFunctions["_handleOnDrag"];
     delete this.cachedFunctions["_handleOnDrag"];
