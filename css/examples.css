body {
    font-family: Lustria,Georgia,Times,"Times New Roman",serif !important;
    background: url('../images/crossword.png') /* Background pattern from subtlepatterns.com */
}

div.contentWrapper {
    padding:10px;
}
div.navbar-wrapper {
    background-color:#07508E;
    border-bottom: 3px solid #ffffff;
    font-size:16px;
}


pre {
    width:450px;
    height:552px;
    overflow:auto;
}
#visualization {
    display:block;
    margin-left:470px;
    margin-top:-562px;
    width:500px;
    height:552px;
    border: 1px solid #dddddd;
    border-radius:4px;
    background-color:#fcfcfc;
}

div.textHTMLContent {
    margin-top:10px;
    margin-bottom:10px;
    display:block;
    width:800px;
}


img.example {
    border:1px solid #dddddd;
    width:250px;
    height:250px;
    border-radius:10px;
    margin-top:10px;
}
div.exampleTitle {
    position:relative;
    top:-7px;
    width:100%;
    max-width:250px;
    height:30px;
    border: 1px solid #dddddd;
    background-color: #526b84;
    color:#ffffff;
    text-align:center;
    vertical-align:middle;
    line-height: 30px;
    border-bottom-left-radius:5px;
    border-bottom-right-radius:5px;
}

a.exampleLink:before {
    content:'';
    display:inline-block;
    margin-left:15px;
    margin-right:5px;
    width: 2px;
    height: 2px;
    border-radius: 50%;
    border:3px solid rgb(46, 109, 164);
}

a.exampleLink {
<<<<<<< HEAD
    padding:15px;
=======
>>>>>>> 5a4d649d
    display:inline-block;
    text-decoration: underline;
}<|MERGE_RESOLUTION|>--- conflicted
+++ resolved
@@ -72,10 +72,7 @@
 }
 
 a.exampleLink {
-<<<<<<< HEAD
     padding:15px;
-=======
->>>>>>> 5a4d649d
     display:inline-block;
     text-decoration: underline;
 }